import os
import re
import sys
import subprocess
from time import sleep
from collections import defaultdict, namedtuple

import numpy as np

from megalodon import decode, fast5_io, logging, megalodon_helper as mh


# model type specific information
TAI_NAME = 'taiyaki'
FAST5_NAME = 'fast5'
PYGUPPY_NAME = 'pyguppy'

# parameters for each backend run mode
TAI_PARAMS = namedtuple('TAI_PARAMS', (
    'available', 'taiyaki_model_fn', 'devices', 'chunk_size',
    'chunk_overlap', 'max_concur_chunks'))
TAI_PARAMS.__new__.__defaults__ = tuple([None, ] * 5)
FAST5_PARAMS = namedtuple('FAST5_PARAMS', (
    'available', 'fast5s_dir', 'num_startup_reads'))
FAST5_PARAMS.__new__.__defaults__ = tuple([None, ] * 2)
PYGUPPY_PARAMS = namedtuple('PYGUPPY_PARAMS', (
    'available', 'config', 'bin_path', 'port', 'timeout', 'devices', 'out_dir',
    'server_params'))
PYGUPPY_PARAMS.__new__.__defaults__ = tuple([None, ] * 7)
BACKEND_PARAMS = namedtuple('BACKEND_PARAMS', (
    TAI_NAME, FAST5_NAME, PYGUPPY_NAME))

COMPAT_GUPPY_MODEL_TYPES = set(('flipflop',))
GUPPY_HOST = 'localhost'
PYGUPPY_PER_TRY_TIMEOUT = 0.05
GUPPY_LOG_BASE = 'guppy_log'
GUPPY_PORT_PAT = re.compile(r'Starting server on port:\W+(\d+)')
PYGUPPY_SHIFT_NAME = 'median'
PYGUPPY_SCALE_NAME = 'med_abs_dev'
OFST_STR = 'offset'
RNG_STR = 'range'
DIGI_STR = 'digitisation'

# maximum time (in seconds) to wait before assigning device
# over different processes. Actual time choosen randomly
# as many simultaneous calls sometimes conflict and kill
# some device assignments
MAX_DEVICE_WAIT = 1.0

SIGNAL_DATA = namedtuple('SIGNAL_DATA', (
    'fast5_fn', 'read_id', 'raw_len', 'dacs', 'raw_signal',
    'scale_params', 'stride', 'posteriors', 'channel_info'))
# set default value of None for ref, alts and ref_start
SIGNAL_DATA.__new__.__defaults__ = tuple([None, ] * 6)

LOGGER = logging.get_logger()


def parse_device(device):
    if device is None or device == 'cpu':
        return 'cpu'
    # add colon for UGE/SGE device type
    if re.match('cuda[0-9]+', device) is not None:
        return 'cuda:{}'.format(device[4:])
    # if integer device is specified
    elif not device.startswith('cuda'):
        return 'cuda:{}'.format(device)
    return device


def parse_backend_params(args, num_fast5_startup_reads=5):
    # parse taiyaki backend params
    if any(not hasattr(args, k) for k in (
            'chunk_size', 'chunk_overlap', 'max_concurrent_chunks',
            'taiyaki_model_filename', 'devices')) or \
            args.taiyaki_model_filename is None:
        tai_params = TAI_PARAMS(False)
    else:
        tai_model_fn = mh.resolve_path(args.taiyaki_model_filename)
        if all(param is not None for param in (
                tai_model_fn, args.chunk_size, args.chunk_overlap,
                args.max_concurrent_chunks)):
            tai_params = TAI_PARAMS(
                True, tai_model_fn, args.devices, args.chunk_size,
                args.chunk_overlap, args.max_concurrent_chunks)
        else:
            tai_params = TAI_PARAMS(False)

    # parse fast5 post_out backend params
    if hasattr(args, 'fast5s_dir') and args.fast5s_dir is not None:
        fast5_params = FAST5_PARAMS(
            True, args.fast5s_dir, num_fast5_startup_reads)
    else:
        fast5_params = FAST5_PARAMS(False)

    # parse pyguppy backend params
    if any(not hasattr(args, k) for k in (
            'guppy_config', 'guppy_server_path', 'guppy_server_port',
            'guppy_timeout', 'devices', 'output_directory', 'guppy_params',
            'do_not_use_guppy_server')) or args.do_not_use_guppy_server:
        pyguppy_params = PYGUPPY_PARAMS(False)
    else:
        if args.guppy_server_port is None:
            args.guppy_server_port = 'auto'
        pyguppy_params = PYGUPPY_PARAMS(
            available=True, config=args.guppy_config,
            bin_path=args.guppy_server_path, port=args.guppy_server_port,
            timeout=args.guppy_timeout, devices=args.devices,
            out_dir=args.output_directory, server_params=args.guppy_params)

    if hasattr(args, 'basecalls_format') and \
       args.basecalls_format == 'fastq' and \
       not pyguppy_params.available:
        LOGGER.warning(
            'Quality score computation not enabled for taiyaki or FAST5 ' +
            'backends. Quality scores will be invalid.')

    return BACKEND_PARAMS(tai_params, fast5_params, pyguppy_params)


def _log_softmax_axis1(x):
    """ Compute log softmax over axis=1
    """
    e_x = np.exp((x.T - np.max(x, axis=1)).T)
    with np.errstate(divide='ignore'):
        return np.log((e_x.T / e_x.sum(axis=1)).T)


class ModelInfo(object):
    def compute_mod_alphabet_attrs(self):
        # parse these values to more user-friendly data structures
        self.can_alphabet = ''
        self.can_indices = []
        self.mod_long_names = []
        self.str_to_int_mod_labels = {}
        self.can_base_mods = defaultdict(list)
        curr_can_offset = 0
        curr_nmods = 0
        for can_base_nmods in self.can_nmods:
            can_base = self.output_alphabet[curr_can_offset]
            self.can_alphabet += can_base
            self.can_indices.append(curr_can_offset)
            for mod_i, mod_base in enumerate(self.output_alphabet[
                    curr_can_offset + 1:
                    curr_can_offset + can_base_nmods + 1]):
                self.mod_long_names.append((
                    mod_base, self.ordered_mod_long_names[
                        curr_nmods + mod_i]))
                self.str_to_int_mod_labels[mod_base] = mod_i + 1
                self.can_base_mods[can_base].append(mod_base)

            curr_can_offset += can_base_nmods + 1
            curr_nmods += can_base_nmods

        self.can_indices.append(curr_can_offset)
        self.can_indices = np.array(self.can_indices).astype(np.uintp)
        self.can_base_mods = dict(self.can_base_mods)

    def _load_taiyaki_model(self):
        LOGGER.info('Loading taiyaki basecalling backend.')
        self.model_type = TAI_NAME

        devices = self.params.taiyaki.devices
        if devices is None:
            devices = ['cpu', ]
        self.process_devices = [
            parse_device(devices[i]) for i in np.tile(
                np.arange(len(devices)),
                (self.num_proc // len(devices)) + 1)][:self.num_proc]

        try:
            # import modules
            from taiyaki.helpers import (
                load_model as load_taiyaki_model, guess_model_stride)
            from taiyaki.basecall_helpers import run_model as tai_run_model
            from taiyaki.layers import GlobalNormFlipFlopCatMod
        except ImportError:
            LOGGER.error(
                'Failed to import taiyaki. Ensure working ' +
                'installations to run megalodon')
            sys.exit(1)
        try:
            import torch
        except ImportError:
            LOGGER.error(
                'Failed to import pytorch. Ensure working ' +
                'installations to run megalodon')
            sys.exit(1)

        # store modules in object
        self.load_taiyaki_model = load_taiyaki_model
        self.tai_run_model = tai_run_model
        self.torch = torch

        tmp_model = self.load_taiyaki_model(
            self.params.taiyaki.taiyaki_model_fn)
        ff_layer = tmp_model.sublayers[-1]
        self.is_cat_mod = (
            GlobalNormFlipFlopCatMod is not None and isinstance(
                ff_layer, GlobalNormFlipFlopCatMod))
        self.stride = guess_model_stride(tmp_model)
        self.output_size = ff_layer.size
        if self.is_cat_mod:
            # Modified base model is defined by 3 fixed fields in taiyaki
            # can_nmods, output_alphabet and modified_base_long_names
            self.output_alphabet = ff_layer.output_alphabet
            self.can_nmods = ff_layer.can_nmods
            self.ordered_mod_long_names = ff_layer.ordered_mod_long_names
            self.compute_mod_alphabet_attrs()
        else:
            if mh.nstate_to_nbase(self.output_size) != 4:
                raise NotImplementedError(
                    'Naive modified base flip-flop models are not ' +
                    'supported.')
            self.output_alphabet = mh.ALPHABET
            self.can_alphabet = mh.ALPHABET
            self.mod_long_names = []
            self.str_to_int_mod_labels = {}
            self.can_nmods = None
        self.n_mods = len(self.mod_long_names)

    def _parse_minimal_alphabet_info(self):
        # compute values required for standard model attribute extraction
        self.n_mods = len(self.ordered_mod_long_names)
        self.is_cat_mod = self.n_mods > 0
        self.can_alphabet = None
        for v_alphabet in mh.VALID_ALPHABETS:
            if all(b in self.output_alphabet for b in v_alphabet):
                self.can_alphabet = v_alphabet
                break
        if self.can_alphabet is None:
            LOGGER.error(
                'Model information from FAST5 files contains invalid ' +
                'alphabet ({})'.format(self.output_alphabet))
            raise mh.MegaError('Invalid alphabet.')
        # compute number of modified bases for each canonical base

        if self.is_cat_mod:
            self.can_nmods = np.diff(np.array(
                [self.output_alphabet.index(b) for b in self.can_alphabet] +
                [len(self.output_alphabet), ])) - 1
            self.compute_mod_alphabet_attrs()
            # compute indices over which to compute softmax for mod bases
            self.can_raw_mod_indices = []
            curr_n_mods = 0
            for bi_nmods in self.can_nmods:
                if bi_nmods == 0:
                    self.can_raw_mod_indices.append(None)
                else:
                    # global canonical category is index 0 then mod cat indices
                    self.can_raw_mod_indices.append(np.insert(
                        np.arange(curr_n_mods + 1, curr_n_mods + 1 + bi_nmods),
                        0, 0))
                curr_n_mods += bi_nmods
        else:
            if mh.nstate_to_nbase(self.output_size) != 4:
                raise NotImplementedError(
                    'Naive modified base flip-flop models are not ' +
                    'supported.')
            self.str_to_int_mod_labels = {}
            self.mod_long_names = []
            self.can_nmods = None

    def _load_fast5_post_out(self):
        def get_model_info_from_fast5(read):
            try:
                stride = fast5_io.get_stride(read)
                mod_long_names, out_alphabet = fast5_io.get_mod_base_info(read)
                out_size = fast5_io.get_posteriors(read).shape[1]
                mod_long_names = mod_long_names.split()
            except KeyError:
                LOGGER.error(
                    'Fast5 read does not contain required attributes.')
                raise mh.MegaError(
                    'Fast5 read does not contain required attributes.')
            return stride, mod_long_names, out_alphabet, out_size

        LOGGER.info('Loading FAST5 basecalling backend.')
        self.model_type = FAST5_NAME
        self.process_devices = [None, ] * self.num_proc

        read_iter = fast5_io.iterate_fast5_reads(self.params.fast5.fast5s_dir)
        nreads = 0
        try:
            fast5_fn, read_id = next(read_iter)
            read = fast5_io.get_read(fast5_fn, read_id)
            (self.stride, self.ordered_mod_long_names, self.output_alphabet,
             self.output_size) = get_model_info_from_fast5(read)
        except StopIteration:
            LOGGER.error('No reads found.')
            raise mh.MegaError('No reads found.')

        for fast5_fn, read_id in read_iter:
            read = fast5_io.get_read(fast5_fn, read_id)
            r_s, r_omln, r_oa, r_os = get_model_info_from_fast5(read)
            if (
                    self.stride != r_s or
                    self.ordered_mod_long_names != r_omln or
                    self.output_alphabet != r_oa or
                    self.output_size != r_os):
                LOGGER.error(
                    'Model information from FAST5 files is inconsistent. ' +
                    'Assure all reads were called with the same model.')
                raise mh.MegaError(
                    'Model information from FAST5 files is inconsistent.')
            nreads += 1
            if nreads >= self.params.fast5.num_startup_reads:
                break

        self._parse_minimal_alphabet_info()

    def _load_pyguppy(self, init_sig_len=1000):
        def start_guppy_server():
            def get_server_port():
                next_line = guppy_out_read_fp.readline()
                if next_line is None:
                    return None
                try:
                    return int(GUPPY_PORT_PAT.search(next_line).groups()[0])
                except AttributeError:
                    return None

            # set guppy logs output locations
            self.guppy_log = os.path.join(
                self.params.pyguppy.out_dir, GUPPY_LOG_BASE)
            self.guppy_out_fp = open(self.guppy_log + '.out', 'w')
            guppy_out_read_fp = open(self.guppy_log + '.out', 'r')
            self.guppy_err_fp = open(self.guppy_log + '.err', 'w')
            # prepare args to start guppy server
            server_args = [
                self.params.pyguppy.bin_path,
                '-p', str(self.params.pyguppy.port),
                '-l', self.guppy_log,
                '-c', self.params.pyguppy.config,
                '--post_out']
            if self.params.pyguppy.devices is not None and \
               len(self.params.pyguppy.devices) > 0 and \
               self.params.pyguppy.devices[0] != 'cpu':
                devices_str = ' '.join(
                    parse_device(device) for device in
                    self.params.pyguppy.devices)
                server_args.extend(('-x', devices_str))
            if self.params.pyguppy.server_params is not None:
                server_args.extend(self.params.pyguppy.server_params.split())
            try:
                self.guppy_server_proc = subprocess.Popen(
                    server_args, shell=False,
                    stdout=self.guppy_out_fp, stderr=self.guppy_err_fp)
            except FileNotFoundError:
                raise mh.MegaError(
                    'Guppy server executable not found. Please specify path ' +
                    'via `--guppy-server-path` argument.')
            # wait until server is successfully started or fails
            while True:
                used_port = get_server_port()
                if used_port is not None:
                    break
                if self.guppy_server_proc.poll() is not None:
                    raise mh.MegaError(
                        'Guppy server initialization failed. See guppy logs ' +
                        'in --output-directory for more details.')
                sleep(0.01)
            guppy_out_read_fp.close()
            self.params = self.params._replace(
                pyguppy=self.params.pyguppy._replace(port=used_port))

        def set_pyguppy_model_attributes():
            init_client = self.pyguppy_GuppyBasecallerClient(
                self.params.pyguppy.config, host=GUPPY_HOST,
                port=self.params.pyguppy.port,
                timeout=PYGUPPY_PER_TRY_TIMEOUT,
                retries=self.pyguppy_retries)
            try:
                init_client.connect()
                init_read = init_client.basecall(
                    ReadData(np.zeros(init_sig_len, dtype=np.int16), 'a'),
                    state=True, trace=True)
            except (TimeoutError, self.zmqAgainError):
                raise mh.MegaError(
                    'Failed to run test read with guppy. See guppy logs in ' +
                    '--output-directory.')
            init_client.disconnect()
            if init_read.model_type not in COMPAT_GUPPY_MODEL_TYPES:
                raise mh.MegaError((
                    'Megalodon is not compatible with guppy model type: ' +
                    '{}').format(init_read.model_type))

            self.stride = init_read.model_stride
            self.ordered_mod_long_names = init_read.mod_long_names
            self.output_alphabet = init_read.mod_alphabet
            self.output_size = init_read.state_size
            if self.ordered_mod_long_names is None:
                self.ordered_mod_long_names = []
            if self.output_alphabet is None:
                self.output_alphabet = mh.ALPHABET

        LOGGER.info('Loading guppy basecalling backend.')
        self.model_type = PYGUPPY_NAME
        self.process_devices = [None, ] * self.num_proc

        # load necessary packages and store in object attrs
        from zmq.error import Again
        from pyguppyclient.decode import ReadData
        from pyguppyclient.client import GuppyBasecallerClient
        self.zmqAgainError = Again
        self.pyguppy_ReadData = ReadData
        self.pyguppy_GuppyBasecallerClient = GuppyBasecallerClient

        self.pyguppy_retries = max(
            1, int(self.params.pyguppy.timeout / PYGUPPY_PER_TRY_TIMEOUT))
        start_guppy_server()
        set_pyguppy_model_attributes()
        self._parse_minimal_alphabet_info()

    def __init__(self, backend_params, num_proc=1):
        self.num_proc = num_proc

        self.params = backend_params

        if self.params.pyguppy.available:
            self._load_pyguppy()
        elif self.params.taiyaki.available:
            self._load_taiyaki_model()
        elif self.params.fast5.available:
            self._load_fast5_post_out()
        else:
            raise mh.MegaError('No basecall model backend enabled.')

    @property
    def n_can_state(self):
        ncan_base = len(self.can_alphabet)
        return (ncan_base + ncan_base) * (ncan_base + 1)

    def prep_model_worker(self, device):
        """ Load model onto a newly spawned process
        """
        if self.model_type == TAI_NAME:
            # setup for taiyaki model
            self.model = self.load_taiyaki_model(
                self.params.taiyaki.taiyaki_model_fn)
            if device is None or device == 'cpu':
                self.device = self.torch.device('cpu')
            else:
                sleep(np.random.uniform(0, MAX_DEVICE_WAIT))
                try:
                    self.device = self.torch.device(device)
                    self.torch.cuda.set_device(self.device)
                    self.model = self.model.to(self.device)
                except RuntimeError:
                    LOGGER.error('Invalid CUDA device: {}'.format(device))
                    raise mh.MegaError('Error setting CUDA GPU device.')
            self.model = self.model.eval()
        elif self.model_type == PYGUPPY_NAME:
            # open guppy client interface (None indicates using config
            # from server)
            self.client = self.pyguppy_GuppyBasecallerClient(
                self.params.pyguppy.config, host=GUPPY_HOST,
                port=self.params.pyguppy.port, timeout=PYGUPPY_PER_TRY_TIMEOUT,
                retries=self.pyguppy_retries)
            self.client.connect()

        return

    def extract_signal_info(self, fast5_fn, read_id, extract_dacs=False):
        read = fast5_io.get_read(fast5_fn, read_id)
        seq_summ_info = mh.extract_seq_summary_info(read)
        dacs = scale_params = raw_sig = None
        if extract_dacs:
            # if not processing signal mappings, don't save dacs
            dacs = fast5_io.get_signal(read, scale=False)
            # scale parameters and trimming computed by guppy
            if not self.model_type == PYGUPPY_NAME:
                scale_params = mh.med_mad(dacs)
                raw_sig = (dacs - scale_params[0]) / scale_params[1]

        if self.model_type == TAI_NAME:
            if raw_sig is None:
                raw_sig = fast5_io.get_signal(read, scale=True)
            sig_data = SIGNAL_DATA(
                raw_signal=raw_sig, dacs=dacs, scale_params=scale_params,
                raw_len=raw_sig.shape[0], fast5_fn=fast5_fn, read_id=read_id,
                stride=self.stride)
            return sig_data, seq_summ_info
        elif self.model_type == FAST5_NAME:
            bc_mod_post = fast5_io.get_posteriors(read)
            if extract_dacs:
                trim_start, trim_len = fast5_io.get_signal_trim_coordiates(
                    read)
                dacs = dacs[trim_start:trim_start + trim_len]
            sig_data = SIGNAL_DATA(
                raw_len=bc_mod_post.shape[0] * self.stride, dacs=dacs,
                fast5_fn=fast5_fn, read_id=read_id, stride=self.stride,
                posteriors=bc_mod_post)
            return sig_data, seq_summ_info
        elif self.model_type == PYGUPPY_NAME:
            if dacs is None:
                dacs = fast5_io.get_signal(read, scale=False)
            sig_data = SIGNAL_DATA(
                dacs=dacs, raw_len=dacs.shape[0], fast5_fn=fast5_fn,
<<<<<<< HEAD
                read_id=read_id, stride=self.stride)
            return sig_data, seq_summ_info
=======
                read_id=read_id, stride=self.stride,
                channel_info=read.get_channel_info())
>>>>>>> c7200b9e

        raise mh.MegaError('Invalid model type')

    def run_taiyaki_model(self, raw_sig, n_can_state=None):
        if self.model_type != TAI_NAME:
            raise mh.MegaError(
                'Attempted to run taiyaki model with non-taiyaki ' +
                'initialization.')
        try:
            trans_weights = self.tai_run_model(
                raw_sig, self.model, self.params.taiyaki.chunk_size,
                self.params.taiyaki.chunk_overlap,
                self.params.taiyaki.max_concur_chunks)
        except AttributeError:
            raise mh.MegaError('Out of date or incompatible model')
        except RuntimeError as e:
            LOGGER.debug('Likely out of memory error: {}'.format(str(e)))
            raise mh.MegaError(
                'Likely out of memory error. See log for details.')
        if self.device != self.torch.device('cpu'):
            self.torch.cuda.empty_cache()
        if n_can_state is not None:
            trans_weights = (
                np.ascontiguousarray(trans_weights[:, :n_can_state]),
                np.ascontiguousarray(trans_weights[:, n_can_state:]))

        return trans_weights

    def _softmax_mod_weights(self, raw_mod_weights):
        mod_layers = []
        for lab_indices in self.can_raw_mod_indices:
            if lab_indices is None:
                mod_layers.append(
                    np.ones((raw_mod_weights.shape[0], 1), dtype=np.float32))
            else:
                mod_layers.append(_log_softmax_axis1(
                    raw_mod_weights[:, lab_indices]))
        return np.concatenate(mod_layers, axis=1)

    def run_pyguppy_model(
            self, sig_info, return_post_w_mods, return_mod_scores,
            update_sig_info, signal_reversed):
        if self.model_type != PYGUPPY_NAME:
            raise mh.MegaError(
                'Attempted to run pyguppy model with non-pyguppy ' +
                'initialization.')

        post_w_mods = mods_scores = None
        try:
            called_read = self.client.basecall(
                self.pyguppy_ReadData(
                    sig_info.dacs, sig_info.read_id,
                    offset=float(sig_info.channel_info[OFST_STR]),
                    scaling=float(sig_info.channel_info[RNG_STR]) /
                    sig_info.channel_info[DIGI_STR]),
                state=True, trace=True)
        except (TimeoutError, self.zmqAgainError):
            raise mh.MegaError(
                'Pyguppy server timeout. See --guppy-timeout option')

        # compute rl_cumsum from move table
        rl_cumsum = np.where(called_read.move)[0]
        rl_cumsum = np.insert(rl_cumsum, rl_cumsum.shape[0],
                              called_read.move.shape[0])

        if self.is_cat_mod:
            # split canonical posteriors and mod transition weights
            can_post = np.ascontiguousarray(
                called_read.state[:, :self.n_can_state])
            if return_mod_scores or return_post_w_mods:
                mods_weights = self._softmax_mod_weights(
                    called_read.state[:, self.n_can_state:])
                if return_post_w_mods:
                    post_w_mods = np.concatenate(
                        [can_post, mods_weights], axis=1)
                if return_mod_scores:
                    # TODO apply np.NAN mask to scores not applicable to
                    # canonical basecalls
                    mods_scores = np.ascontiguousarray(
                        mods_weights[rl_cumsum[:-1]])
        else:
            can_post = called_read.state

        # check validity of pyguppy results
        if len(called_read.seq) != len(called_read.qual) or \
           len(called_read.seq) != rl_cumsum.shape[0] - 1:
            LOGGER.debug((
                'Invalid results recieved from pyguppy backend: ' +
                '{}\t{}\t').format(len(called_read.seq), len(called_read.qual),
                                   rl_cumsum.shape[0]))
            raise mh.MegaError(
                'Invalid results recieved from pyguppy backend.')

        if update_sig_info:
            # add scale_params and trimmed dacs to sig_info
            trimmed_dacs = sig_info.dacs[called_read.trimmed_samples:]
            # guppy does not apply the med norm factor
            scale_params = (
                called_read.scaling[PYGUPPY_SHIFT_NAME],
                called_read.scaling[PYGUPPY_SCALE_NAME] * mh.MED_NORM_FACTOR)
            sig_info = sig_info._replace(
                raw_len=trimmed_dacs.shape[0], dacs=trimmed_dacs,
                raw_signal=((trimmed_dacs - scale_params[0]) /
                            scale_params[1]).astype(np.float32),
                scale_params=scale_params)

        if signal_reversed:
            called_read.seq = called_read.seq[::-1]
            called_read.qual = called_read.qual[::-1]

        return (called_read.seq, called_read.qual, rl_cumsum,
                can_post, sig_info, post_w_mods, mods_scores)

    def basecall_read(
            self, sig_info, return_post_w_mods=True, return_mod_scores=False,
            update_sig_info=False, signal_reversed=False):
        if self.model_type not in (TAI_NAME, FAST5_NAME, PYGUPPY_NAME):
            raise mh.MegaError('Invalid model backend')

        # decoding is performed within pyguppy server, so shortcurcuit return
        # here as other methods require megalodon decoding.
        if self.model_type == PYGUPPY_NAME:
            return self.run_pyguppy_model(
                sig_info, return_post_w_mods, return_mod_scores,
                update_sig_info, signal_reversed)

        post_w_mods = mod_weights = None
        if self.model_type == TAI_NAME:
            # run neural network with taiyaki
            if self.is_cat_mod:
                bc_weights, mod_weights = self.run_taiyaki_model(
                    sig_info.raw_signal, self.n_can_state)
            else:
                bc_weights = self.run_taiyaki_model(sig_info.raw_signal)
            # perform forward-backward algorithm on neural net output
            can_post = decode.crf_flipflop_trans_post(bc_weights, log=True)
            if return_post_w_mods and self.is_cat_mod:
                post_w_mods = np.concatenate([can_post, mod_weights], axis=1)
            # set mod_weights to None if mod_scores not requested to
            # avoid extra computation
            if not return_mod_scores:
                mod_weights = None
        else:
            # FAST5 stored posteriors backend
            if self.is_cat_mod:
                # split canonical posteriors and mod transition weights
                # producing desired return arrays
                can_post = np.ascontiguousarray(
                    sig_info.posteriors[:, :self.n_can_state])
                if return_mod_scores or return_post_w_mods:
                    # convert raw neural net mod weights to softmax weights
                    mod_weights = self._softmax_mod_weights(
                        sig_info.posteriors[:, self.n_can_state:])
                    if return_post_w_mods:
                        post_w_mods = np.concatenate(
                            [can_post, mod_weights], axis=1)
                    if not return_mod_scores:
                        mod_weights = None
            else:
                can_post = sig_info.posteriors

        # decode posteriors to sequence and per-base mod scores
        r_seq, _, rl_cumsum, mods_scores = decode.decode_post(
            can_post, self.can_alphabet, mod_weights, self.can_nmods)
        # TODO implement quality extraction for taiyaki and fast5 modes
        r_qual = None

        return (r_seq, r_qual, rl_cumsum, can_post, sig_info, post_w_mods,
                mods_scores)

    def close(self):
        if self.model_type == PYGUPPY_NAME:
            self.guppy_server_proc.terminate()
            self.guppy_out_fp.close()
            self.guppy_err_fp.close()
        return

    def __enter__(self):
        return self

    def __exit__(self, type, value, traceback):
        self.close()
        return


if __name__ == '__main__':
    sys.stderr.write('This is a module. See commands with `megalodon -h`')
    sys.exit(1)<|MERGE_RESOLUTION|>--- conflicted
+++ resolved
@@ -497,13 +497,9 @@
                 dacs = fast5_io.get_signal(read, scale=False)
             sig_data = SIGNAL_DATA(
                 dacs=dacs, raw_len=dacs.shape[0], fast5_fn=fast5_fn,
-<<<<<<< HEAD
-                read_id=read_id, stride=self.stride)
-            return sig_data, seq_summ_info
-=======
                 read_id=read_id, stride=self.stride,
                 channel_info=read.get_channel_info())
->>>>>>> c7200b9e
+            return sig_data, seq_summ_info
 
         raise mh.MegaError('Invalid model type')
 
