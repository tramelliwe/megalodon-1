--- conflicted
+++ resolved
@@ -160,7 +160,6 @@
         return np.log((e_x.T / e_x.sum(axis=1)).T)
 
 
-<<<<<<< HEAD
 def get_pyguppy_read(read_id, raw_data, channel_info):
     return {
         'read_tag': np.random.randint(0, int(2**32 - 1)),
@@ -194,10 +193,6 @@
         self.qual = read_datasets['qstring']
 
 
-class ModelInfo(object):
-    def compute_mod_alphabet_attrs(self):
-        # parse these values to more user-friendly data structures
-=======
 class AbstractModelInfo(ABC):
     @property
     def n_can_state(self):
@@ -213,7 +208,6 @@
             - `output_alphabet` (str)
             - `ordered_mod_long_names` (list)
         """
->>>>>>> 2e7b4513
         self.can_alphabet = ''
         self.can_indices = []
         self.mod_long_names = []
@@ -619,11 +613,6 @@
                 self.params.pyguppy.config, **PYGUPPY_CLIENT_KWARGS)
             self.client.connect()
 
-<<<<<<< HEAD
-    def extract_signal_info(self, fast5_fn, read_id, extract_dacs=False):
-        read = fast5_io.get_read(fast5_fn, read_id)
-        seq_summ_info = mh.extract_seq_summary_info(read)
-=======
         return
 
     def extract_signal_info(self, fast5_fp, read_id, extract_dacs=False):
@@ -640,7 +629,6 @@
         """
         read = fast5_fp.get_read(read_id)
         seq_summ_info = extract_seq_summary_info(read)
->>>>>>> 2e7b4513
         dacs = scale_params = raw_sig = None
         if extract_dacs:
             # if not processing signal mappings, don't save dacs
@@ -723,7 +711,6 @@
                     raw_mod_weights[:, lab_indices]))
         return np.concatenate(mod_layers, axis=1)
 
-<<<<<<< HEAD
     def pyguppy_basecall(self, client, read):
         def do_sleep():
             # function for profiling purposes
@@ -764,10 +751,7 @@
                 'error: ' + str(e))
         return PyguppyCalledRead(called_read)
 
-    def run_pyguppy_model(
-=======
     def _run_pyguppy_model(
->>>>>>> 2e7b4513
             self, sig_info, return_post_w_mods, return_mod_scores,
             update_sig_info, signal_reversed, seq_summ_info, mod_bc_min_prob):
         if self.model_type != PYGUPPY_NAME:
