--- conflicted
+++ resolved
@@ -869,29 +869,19 @@
                 mh.warning('Invalid modified base encountered during ' +
                            'bedMethyl output.')
                 continue
-<<<<<<< HEAD
+
+            cov = mod_site.get_coverage()
             self.buffers[mod_base].append(
-                ('{chrom}\t{pos}\t{end}\t{name}\t{strand}\t{pos}\t{end}' +
-                 '\t0,0,0\t{cov}\t{prop:.4f}').format(
+                ('{chrom}\t{pos}\t{end}\t{name}\t{score}\t{strand}\t{pos}' +
+                 '\t{end}\t0,0,0\t{cov}\t{perc}').format(
                      chrom=mod_site.chrom, pos=mod_site.pos,
                      end=mod_site.pos + 1, name=mod_site.id,
-                     strand=mod_site.strand, cov=mod_site.get_coverage(),
-                     prop=mod_prop))
+                     strand=mod_site.strand, cov=cov, score=min(int(cov), 1000),
+                     perc=int(mod_prop * 100)))
             if len(self.buffers[mod_base]) > self.buffer_limit:
                 self.handles[mod_base].write(
                     '\n'.join(self.buffers[mod_base]) + '\n')
                 self.buffers[mod_base] = []
-=======
-            cov = mod_site.get_coverage()
-            self.handles[mod_base].write(
-                ('{chrom}\t{pos}\t{end}\t{name}\t{score}\t{strand}\t{pos}' +
-                 '\t{end}\t0,0,0\t{cov}\t{perc}\n').format(
-                     chrom=mod_site.chrom, pos=mod_site.pos,
-                     end=mod_site.pos + 1, name=mod_site.id,
-                     strand=mod_site.strand, cov=cov, score=min(int(cov), 1000),
-                     perc=int(mod_prop * 100)))
-            self.handles[mod_base].flush()
->>>>>>> 0ebc8ba8
 
         return
 
