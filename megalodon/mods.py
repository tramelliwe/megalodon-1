import os
import re
import sys
import pysam
import sqlite3
import datetime
from time import sleep
from array import array
import multiprocessing as mp
from distutils.version import LooseVersion
from multiprocessing.connection import wait
from collections import defaultdict, namedtuple, OrderedDict

import numpy as np

from megalodon import (
    calibration, decode, logging, mapping, megalodon_helper as mh)
from megalodon._version import MEGALODON_VERSION


AGG_INFO = namedtuple('AGG_INFO', ('method', 'binary_threshold'))
DEFAULT_AGG_INFO = AGG_INFO(mh.MOD_BIN_THRESH_NAME, None)

ANNOT_MODS = namedtuple('ANNOT_MODS', ('mod_seq', 'mod_qual'))

# slots in ground truth mods numpy arrays for calibration
GT_ALL_MOD_BASE_STR = 'all_mod_bases'
GT_MOD_LLR_STR = '{}_mod_llrs'
GT_CAN_LLR_STR = '{}_can_llrs'

FIXED_VCF_MI = [
    'INFO=<ID=DP,Number=1,Type=Integer,Description="Total Depth">',
    'INFO=<ID=SN,Number=1,Type=String,Description="Strand">',
    'FORMAT=<ID=VALID_DP,Number=1,Type=Integer,' +
    'Description="Valid Read Depth">',
]
MOD_MI_TMPLTS = [
    'FORMAT=<ID={0},Number=1,Type=Float,Description=' +
    '"{1} Modified Base Proportion">']
FORMAT_LOG_PROB_MI = (
    'FORMAT=<ID=LOG_PROBS,Number=A,Type=String,' +
    'Description="Per-read log10 likelihoods for modified ' +
    'bases (semi-colon separated)">')

SAMPLE_NAME = 'SAMPLE'
MOD_MAP_RG_ID = '1'
MOD_MAP_INVALID_BASE_LP = -2
MOD_MAP_MAX_QUAL = 40

POS_IDX_CHNG_ERR_MSG = (
    'Inserting chromosomes forces change in in-memory index size. Please ' +
    'insert all chromosomes at database initialization.')
# trailing newlines allow message to be seen even after dynamic progress output
DB_TIMEOUT_ERR_MSG = (
    'Modified base database {} insert failed, likely due to timeout.\n' +
    'Potential fixes: move output to fast disk, set `--database-safety 0`, ' +
    'increase --mod-database-timeout.\nFuture failures will be logged ' +
    'without warnings, but will trigger re-establishment of database ' +
    'connection so the source issue should be resolved.\n{}' + ('\n' * 6))

OUT_BUFFER_LIMIT = 10000

_PROFILE_MODS_QUEUE = False
_PROFILE_MODS_AUX = False

LOGGER = logging.get_logger()


###########
# Mods DB #
###########

class ModsDb(object):
    # note foreign key constraint is not applied here as this
    # drastically reduces efficiency. Namely the search for pos_id
    # when inserting into the data table forces a scan of a very
    # large table or maintainance of a very large pos table index
    # both of which slow data base speed
    # thus foreign key constraint must be handled by the class
    db_tables = OrderedDict((
        ('chrm', OrderedDict((
            ('chrm_id', 'INTEGER PRIMARY KEY'),
            ('chrm', 'TEXT'),
            ('chrm_len', 'INTEGER')))),
        ('mod_long_names', OrderedDict((
            ('mod_id', 'INTEGER PRIMARY KEY'),
            ('mod_base', 'TEXT'),
            ('can_base', 'TEXT'),
            ('mod_long_name', 'TEXT')))),
        ('read', OrderedDict((
            ('read_id', 'INTEGER PRIMARY KEY'),
            ('uuid', 'TEXT')))),
        ('data', OrderedDict((
            ('score', 'FLOAT'),
            ('score_pos', 'INTEGER'),
            ('score_mod', 'INTEGER'),
            ('score_read', 'INTEGER'))))))

    # namedtuple for returning mods from a single position
    mod_data = namedtuple('mod_data', [
        'read_id', 'chrm', 'strand', 'pos', 'score', 'mod_base'])
    text_field_names = (
        'read_id', 'chrm', 'strand', 'pos', 'mod_log_prob',
        'can_log_prob', 'mod_base')

    def __init__(self, fn, init_db_tables=False, read_only=True, db_safety=1,
                 in_mem_uuid_to_dbid=False, in_mem_dbid_to_uuid=False,
                 mod_db_timeout=mh.DEFAULT_MOD_DATABASE_TIMEOUT):
        """ Interface to database containing modified base statistics.

        Default settings are for read_only performance without any in-memory
        indices. If a particular database id (dbid) is to be accessed
        repeatedly it is strongly suggested that this value be loaded at
        database initialization by setting the appropriate in_mem_*
        arguments to True.
        """
        self.fn = mh.resolve_path(fn)
        self.init_db_tables = init_db_tables
        self.read_only = read_only
        self.db_safety = db_safety
        self.in_mem_uuid_to_dbid = in_mem_uuid_to_dbid
        self.in_mem_dbid_to_uuid = in_mem_dbid_to_uuid
        self.db_timeout = mod_db_timeout

        # establish connection and initialize main cursor
        self.establish_db_conn()
        self.set_cursor()

        if self.init_db_tables:
            # create tables
            for tbl_name, tbl in self.db_tables.items():
                try:
                    self.cur.execute("CREATE TABLE {} ({})".format(
                        tbl_name, ','.join((
                            '{} {}'.format(*ft) for ft in tbl.items()))))
                except sqlite3.OperationalError:
                    raise mh.MegaError(
                        'Modified bases database already exists. Either ' +
                        'provide location for new database or open in ' +
                        'read_only mode.')
        else:
            self.check_tables_init()

        if not self.init_db_tables:
            # load requested in memory indices
            self.load_in_mem_chrm()
            self.load_in_mem_mod()
            self.load_in_mem_uuid()

    def establish_db_conn(self):
        if self.read_only:
            if not os.path.exists(self.fn):
                LOGGER.error((
                    'Modified base per-read database file ({}) does ' +
                    'not exist.').format(self.fn))
                raise mh.MegaError('Invalid mods DB filename.')
            self.db = sqlite3.connect('file:' + self.fn + '?mode=ro', uri=True)
            # use memory mapped file access
            self.db.execute('PRAGMA mmap_size = {}'.format(
                mh.MEMORY_MAP_LIMIT))
        else:
            self.db = sqlite3.connect(self.fn, timeout=self.db_timeout)
            self.db.execute('PRAGMA page_size = {}'.format(
                mh.SQLITE_PAGE_SIZE))
            self.db.execute('PRAGMA max_page_count = {}'.format(
                mh.SQLITE_MAX_PAGE_COUNT))
            if self.db_safety < 2:
                # set asynchronous mode to off for max speed
                self.db.execute('PRAGMA synchronous = OFF')
            if self.db_safety < 1:
                # set no rollback mode
                self.db.execute('PRAGMA journal_mode = OFF')
            self.db.execute('PRAGMA cache_size = {}'.format(
                -mh.SQLITE_CACHE_SIZE))
            self.db.execute('PRAGMA threads = {}'.format(
                mh.SQLITE_THREADS))

    def set_cursor(self):
        self.cur = self.db.cursor()

    def commit(self):
        self.db.commit()

    def check_tables_init(self):
        missing_tables = []
        for tbl_name in self.db_tables:
            if len(self.cur.execute(
                    'SELECT name FROM sqlite_master ' +
                    'WHERE type="table" AND name=?',
                    (tbl_name, )).fetchall()) == 0:
                missing_tables.append(tbl_name)
        if len(missing_tables) > 0:
            raise mh.MegaError(
                'Per-read modified base database tables not initialized. '
                'Missing tables: {}'.format(', '.join(missing_tables)))

    def check_data_covering_index_exists(self):
        if len(self.cur.execute(
                'SELECT name FROM sqlite_master WHERE type="index" AND name=?',
                ('data_cov_idx', )).fetchall()) == 0:
            raise mh.MegaError('Data covering index does not exist.')

    ##################################
    # load in-memory index functions #
    ##################################

    def _load_cs_offsets(self, ref_names_and_lens):
        # store dict from chrm to chrm_len
        self._chrm_lens = dict(zip(*ref_names_and_lens))
        self.chrm_names = ref_names_and_lens[0]
        self.chrm_lens = ref_names_and_lens[1]

        self.num_chrms = len(self.chrm_names)
        # create data structures to convert (chrm, strand, pos) <--> pos_dbid
        # Store ordered c/s combinations
        self._cs_values = [
            (chrm, strand) for chrm in self.chrm_names for strand in (1, -1)]
        self._cs_offsets = np.insert(np.repeat(self.chrm_lens, 2)[:-1], 0, 0)
        # dictionary from (chrm, strand) to dbid offsets
        self._cs_offset_lookup = dict(zip(
            self._cs_values, map(int, self._cs_offsets)))

    def load_in_mem_chrm(self):
        ref_names_and_lens = list(zip(*self.cur.execute(
            'SELECT chrm, chrm_len FROM chrm').fetchall()))
        self._load_cs_offsets(ref_names_and_lens)

    def _create_mod_lookups(self, mod_db_info):
        self.dbid_to_mod = dict(
            (dbid, mod_base) for dbid, mod_base, _, _ in mod_db_info)
        self.mod_to_dbid = dict(
            (mod_base, dbid) for dbid, mod_base, _, _ in mod_db_info)
        self.mod_to_can = dict(
            (mod_base, can_base) for _, mod_base, can_base, _ in mod_db_info)
        self.mod_to_long_name = dict(
            (mod_base, mln) for _, mod_base, _, mln in mod_db_info)

    def load_in_mem_mod(self):
        mod_db_info = self.cur.execute(
            'SELECT mod_id, mod_base, can_base, mod_long_name ' +
            'FROM mod_long_names').fetchall()
        self._create_mod_lookups(mod_db_info)

    def load_in_mem_uuid(self):
        if not (self.in_mem_uuid_to_dbid or self.in_mem_dbid_to_uuid):
            return
        dbid_uuid = self.cur.execute(
            'SELECT read_id, uuid FROM read').fetchall()
        if self.in_mem_uuid_to_dbid:
            self.uuid_to_dbid = dict((uuid, dbid) for dbid, uuid in dbid_uuid)
        if self.in_mem_dbid_to_uuid:
            self.dbid_to_uuid = dict(dbid_uuid)

    #########################
    # getter data functions #
    #########################

    def get_pos_dbid(self, chrm, strand, pos):
        """ Compute database ID for position
        """
        if pos >= self._chrm_lens[chrm]:
            raise mh.MegaError((
                'Attempt to extract position past the end of a chromosome.' +
                ' {}:{}').format(chrm, pos))
        return int(self._cs_offset_lookup[(chrm, strand)]) + pos

    def get_pos_dbids(self, r_uniq_pos, chrm, strand):
        """ Get position database IDs. If positions are not found in the
        database they will be inserted.

        Args:
            r_uniq_pos (list): Unique positions (int).
            chrm (str): Chromosome name.
            strand (int): +1 = forward strandl -1 = reverse strand

        Returns:
            List of position database IDs for each entry in r_uniq_pos.
        """
        if max(r_uniq_pos) >= self._chrm_lens[chrm]:
            raise mh.MegaError((
                'Attempt to extract position past the end of a chromosome.' +
                ' {}:{}').format(chrm, max(r_uniq_pos)))
        cs_offset = int(self._cs_offset_lookup[(chrm, strand)])
        return [pos + cs_offset for pos in r_uniq_pos]

    def get_pos(self, pos_dbid):
        """ Get position from database ID

        Args:
            pos_dbid (int): Position database ID

        Returns:
            Chromosome name (str), strand (int; +1=forward strand, -1=reverse
                strand), position (int; 0-based)
        """
        cs_idx = np.searchsorted(self._cs_offsets, pos_dbid, 'right') - 1
        chrm, strand = self._cs_values[cs_idx]
        pos = pos_dbid - int(self._cs_offsets[cs_idx])
        return chrm, strand, pos

    def get_mod_base(self, mod_dbid):
        """ Get modified base from database ID.

        Args:
            mod_dbid (int): Modified base database ID

        Returns:
            Modified base single letter code (str)
        """
        try:
            return self.dbid_to_mod[mod_dbid]
        except KeyError:
            raise mh.MegaError(
                'Modified base ID not found in database: {}'.format(mod_dbid))

    def get_mod_base_dbid(self, mod_base):
        try:
            return self.mod_to_dbid[mod_base]
        except KeyError:
            raise mh.MegaError(
                'Modified base not found in database: {}'.format(mod_base))

    def get_uuid(self, read_dbid):
        """ Get read UUID from database.

        Args:
            read_dbid (int): Database read UUID ID

        Returns:
            UUID (int): Universal read identifier
        """
        try:
            if self.in_mem_dbid_to_uuid:
                uuid = self.dbid_to_uuid[read_dbid]
            else:
                uuid = self.cur.execute(
                    'SELECT uuid FROM read WHERE read_id=?',
                    (read_dbid, )).fetchall()[0][0]
        except (TypeError, KeyError):
            raise mh.MegaError(
                'Read ID not found in database: {}'.format(read_dbid))
        return uuid

    def get_pos_stats(self, pos_dbid, return_uuids=False):
        """ Get all statistics mapped to a reference position. The data
        covering index should be created to increase the access speed for
        this function.

        Args:
            pos_dbid (int): Positon database ID (int)
            return_uuids (bool): Whether to return database read ids (defalt)
                or UUIDs.

        Returns:
            List containing megalodon.mods.ModsDb.mod_data objects mapped to
                specified reference position.
        """
        read_id_conv = self.get_uuid if return_uuids else lambda x: x
        self.cur.execute(
            'SELECT score_read, score, score_mod FROM data WHERE score_pos=?',
            (pos_dbid, ))
        chrm, strand, pos = self.get_pos(pos_dbid)
        return [
            self.mod_data(read_id_conv(read_dbid), chrm, strand, pos, score,
                          self.get_mod_base(mod_dbid))
            for read_dbid, score, mod_dbid in self.cur]

    def get_num_uniq_chrms(self):
        """ Get number of chromosomes/contigs stored in the database
        """
        num_chrms = self.cur.execute(
            'SELECT MAX(chrm_id) FROM chrm').fetchone()[0]
        if num_chrms is None:
            return 0
        return num_chrms

    def get_num_uniq_mods(self):
        """ Get the number of unique modified base database entries. Including
        searched and observed motif.
        """
        num_mod_bases = self.cur.execute(
            'SELECT MAX(mod_id) FROM mod_long_names').fetchone()[0]
        if num_mod_bases is None:
            return 0
        return num_mod_bases

    def get_num_uniq_reads(self):
        """ Get number of unique reads in database
        """
        num_reads = self.cur.execute(
            'SELECT MAX(read_id) FROM read').fetchone()[0]
        if num_reads is None:
            return 0
        return num_reads

    def get_num_uniq_stats(self):
        """ Get number of per-read modified base statistics stored in database
        """
        num_stats = self.cur.execute(
            'SELECT MAX(rowid) FROM data').fetchone()[0]
        if num_stats is None:
            return 0
        return num_stats

    #########################
    # insert data functions #
    #########################

    def insert_chrms(self, ref_names_and_lens):
        # chromosomes must be entered only once for a database
        if len(self.cur.execute('SELECT * FROM chrm').fetchall()) > 0:
            raise mh.MegaError(
                'Chromosomes/contigs have already been set for this database.')
        # use version sort for chromosomes/contigs
        s_ref_names_and_lens = list(zip(*sorted(
            list(zip(*ref_names_and_lens)), key=lambda x: LooseVersion(x[0]))))
        # save chrms to database
        self.cur.executemany('INSERT INTO chrm (chrm, chrm_len) VALUES (?,?)',
                             zip(*s_ref_names_and_lens))
        # add save to internal data structure to determine database ids for
        # positions
        self._load_cs_offsets(s_ref_names_and_lens)

    def insert_mod_long_names(self, mod_long_names, mod_base_to_can):
        # modified bases must be entered only once for a database
        if len(self.cur.execute(
                'SELECT * FROM mod_long_names').fetchall()) > 0:
            raise mh.MegaError(
                'Modified bases have already been set for this database.')
        insert_mod_info = [(mod_base, mod_base_to_can[mod_base], mln)
                           for mod_base, mln in mod_long_names]
        self.cur.executemany(
            'INSERT INTO mod_long_names (mod_base, can_base, mod_long_name) ' +
            'VALUES (?,?,?)', insert_mod_info)
        self._create_mod_lookups([
            (mod_dbid, *mb_info)
            for mod_dbid, mb_info in enumerate(insert_mod_info)])

    def get_read_dbid_or_insert(self, uuid):
        """ Get database ID for a read uuid. If value is not found in the
        database it will be inserted.

        Args:
            uuid (str): Unique read identifier

        Returns:
            Database ID (int)
        """
        try:
            if self.in_mem_uuid_to_dbid:
                read_dbid = self.uuid_to_dbid[uuid]
            else:
                read_dbid = self.cur.execute(
                    'SELECT read_id FROM read WHERE uuid=?',
                    (uuid, )).fetchone()[0]
        except (TypeError, KeyError):
            self.cur.execute('INSERT INTO read (uuid) VALUES (?)', (uuid, ))
            read_dbid = self.cur.lastrowid
            if self.in_mem_dbid_to_uuid:
                self.uuid_to_dbid[uuid] = read_dbid
        return read_dbid

    def get_read_dbids_or_insert(self, uuids):
        """ Get database IDs for a list of uuids. If values are not found in
        the database they will be inserted.

        Args:
            uuids (list): Unique read identifiers (str)

        Returns:
            List of database IDs (int)
        """
        if self.in_mem_uuid_to_dbid:
            uuid_to_dbid = self.uuid_to_dbid
        else:
            uuid_to_dbid = dict(
                (uuid, uuid_dbid[0]) for uuid in uuids for uuid_dbid in
                self.cur.execute('SELECT read_id FROM read WHERE uuid=?',
                                 uuid).fetchall())

        uuids_to_add = tuple(set(uuids).difference(uuid_to_dbid))

        if len(uuids_to_add) > 0:
            next_read_dbid = self.get_num_uniq_reads() + 1
            self.cur.executemany(
                'INSERT INTO read (uuid) VALUES (?)',
                ((uuid, ) for uuid in uuids_to_add))
            read_dbids = list(range(next_read_dbid,
                                    next_read_dbid + len(uuids_to_add)))
            # update either extracted entries from DB or in memory index
            uuid_to_dbid.update(zip(uuids_to_add, read_dbids))
            if self.in_mem_dbid_to_uuid:
                self.dbid_to_uuid.update(zip(read_dbids, uuids_to_add))

        return [uuid_to_dbid[uuid] for uuid in uuids]

    def insert_read_uuid(self, uuid):
        """ Insert unique read identifier into database.

        Args:
            uuid (str): Unique read identifier

        Returns:
            Database ID.
        """
        self.cur.execute('INSERT INTO read (uuid) VALUES (?)', (uuid,))
        return self.cur.lastrowid

    def insert_read_data(self, r_insert_data, read_dbid):
        """ Insert data from a single read.

        Args:
            r_insert_data (list): Each entry should contain 4 elements:
                1) modified base log probability (float), 2) position database
                ID, and 3) modified base database ID.
            read_dbid (int): Read database ID
        """
        self.cur.executemany(
            'INSERT INTO data VALUES (?,?,?,?)',
            ((*score_pos_mod, read_dbid) for score_pos_mod in r_insert_data))

    def insert_batch_data(self, b_insert_data):
        """ Insert batch data

        Args:
            r_insert_data (list): Each entry should contain 4 elements:
                1) modified base log probability (float), 2) position database
                ID 3) modified base database ID, and 4) read database ID.
        """
        self.cur.executemany('INSERT INTO data VALUES (?,?,?,?)',
                             b_insert_data)

    def insert_data(self, score, pos_id, mod_base_id, read_id):
        self.cur.execute(
            'INSERT INTO data (score, score_pos, score_mod, score_read) ' +
            'VALUES (?,?,?,?)', (score, pos_id, mod_base_id, read_id))
        return self.cur.lastrowid

    #########################
    # table index functions #
    #########################

    def create_chrm_index(self):
        self.cur.execute('CREATE UNIQUE INDEX chrm_idx ON chrm(chrm)')

    def create_pos_index(self):
        self.cur.execute('CREATE UNIQUE INDEX pos_idx ON pos' +
                         '(pos_chrm, strand, pos)')

    def create_mod_index(self):
        self.cur.execute('CREATE UNIQUE INDEX mod_idx ON ' +
                         'mod(mod_base, motif, motif_pos, raw_motif)')

    def create_data_covering_index(self):
        # TODO add progress info to this step.
        self.cur.execute('CREATE INDEX data_cov_idx ON data(' +
                         'score_pos, score_read, score_mod, score)')

    ##################
    # data iterators #
    ##################

    def iter_pos_scores(self, convert_pos=False, compute_llrs=False):
        """ Iterate over scores grouped by position. Default arguments iterate
        over raw database values for maximal speed. Yeilds a tuple of
        1) position and 2) statistics

        If convert_pos it False (default), yield position database id, if
        convert_pos is True yield (chrm, strand, pos)

        If compute_llrs is False (default), yield lists containing tuples of
        1) read_id, 2) mod database ID and 3) log probability
        If compute_llrs is True, yield dictionary of mod_base keys to list log
        likelihood ratios.

        Note this function iterates over the index created by
        create_data_covering_index, so should be very fast.
        """
        def extract_pos_llrs(pos_lps):
            mod_llrs = dict((self.get_mod_base(mod_dbid), [])
                            for mod_dbid in set((zip(*pos_lps))[1]))
            prev_dbid = None
            mod_bs, r_lps = [], []
            for read_dbid, mod_dbid, lp in sorted(pos_lps):
                if prev_dbid != read_dbid and prev_dbid is not None:
                    # compute and store log likelihood ratios
                    with np.errstate(divide='ignore'):
                        can_lp = np.log1p(-np.exp(np.array(r_lps)).sum())
                    for mod_b, r_lp in zip(mod_bs, r_lps):
                        mod_llrs[mod_b].append(can_lp - r_lp)
                    mod_bs, r_lps = [], []
                prev_dbid = read_dbid
                mod_bs.append(self.get_mod_base(mod_dbid))
                r_lps.append(lp)
            with np.errstate(divide='ignore'):
                can_lp = np.log1p(-np.exp(np.array(r_lps)).sum())
            for mod_b, r_lp in zip(mod_bs, r_lps):
                mod_llrs[mod_b].append(can_lp - r_lp)

            return mod_llrs

        self.check_data_covering_index_exists()

        pos_func = self.get_pos if convert_pos else lambda x: x
        stat_func = extract_pos_llrs if compute_llrs else lambda x: x

        pos_lps = list()
        # use local cursor since extracting pos or mod might use class cursor
        local_cursor = self.db.cursor()
        local_cursor.execute(
            'SELECT score_pos, score_mod, score_read, score FROM data ' +
            'ORDER BY score_pos')
        # initialize variables with first value
        prev_pos, mod_dbid, read_dbid, lp = local_cursor.fetchone()
        pos_lps.append((read_dbid, mod_dbid, lp))
        for curr_pos, mod_dbid, read_dbid, lp in local_cursor:
            if curr_pos != prev_pos:
                yield pos_func(prev_pos), stat_func(pos_lps)
                pos_lps = list()
            pos_lps.append((read_dbid, mod_dbid, lp))
            prev_pos = curr_pos
        yield pos_func(prev_pos), stat_func(pos_lps)

    def get_all_chrm_and_lens(self):
        """ Get chromosome names and lengths

        Returns:
            Tuple with two lists. First is chromosome names (str) and second
            is chromosome lengths (int).
        """
        try:
            self.cur.execute('SELECT chrm, chrm_len FROM chrm')
            return tuple(zip(*self.cur))
        except sqlite3.OperationalError:
            raise mh.MegaError(
                'Old megalodon database scheme detected. Please re-run ' +
                'megalodon processing or downgrade megalodon installation.')

    def iter_chrms(self):
        """ Iterate over chromosomes from database

        Yields:
            Tuple containing 1) database ID (int), 2) chromosome name
                (str), and 3) length (int)
        """
        for chrm_dbid, chrm, chrm_len in zip(
                range(self.num_chrms), self.chrm_names, self.chrm_lens):
            yield chrm_dbid, chrm, chrm_len

    def iter_mod_bases(self):
        """ Iterate over modified base information from database

        Yields:
            Tuple containing 1) database ID, and 2) modified base single letter
                code (str)
        """
        for mod_dbid, mod_base in self.dbid_to_mod.items():
            yield mod_dbid, mod_base

    def get_mod_long_names(self):
        """ Get modified base long names

        Returns:
            List of tuples containing 1) modified base single letter code and
                2) modified base long name
        """
        return self.cur.execute(
            'SELECT mod_base, mod_long_name FROM mod_long_names').fetchall()

    def iter_uuids(self):
        """ Iterate over UUIDs from database

        Yields:
            Tuple containing 1) database ID, 2) UUID
        """
        if self.in_mem_dbid_to_uuid:
            for read_dbid, uuid in self.dbid_to_uuid.items():
                yield read_dbid, uuid
        elif self.in_mem_dbid_to_uuid:
            for uuid, read_dbid in self.dbid_to_uuid.items():
                yield read_dbid, uuid
        else:
            # use local cursor since other processing might use class cursor
            local_cursor = self.db.cursor()
            local_cursor.execute('SELECT read_id, uuid FROM read')
            for read_dbid, uuid in local_cursor:
                yield read_dbid, uuid

    def iter_data(self):
        # use local cursor since other processing might use class cursor
        local_cursor = self.db.cursor()
        local_cursor.execute(
            'SELECT score, uuid, mod_base, score_pos FROM data ' +
            'INNER JOIN read ON data.score_read = read.read_id ' +
            'INNER JOIN mod ON data.score_mod = mod.mod_id')
        for data in local_cursor:
            yield data

    def close(self):
        self.db.commit()
        self.db.close()


##################
# Mod DB Helpers #
##################

def extract_all_stats(mods_db_fn):
    """ Extract all log-likelihood ratios (log(P_can / P_mod)) from a mods
    database.

    Returns:
        Dictionary with mod base single letter code keys and numpy array of
        log likelihood ratio values.
    """
    all_llrs = defaultdict(list)
    mods_db = ModsDb(mods_db_fn)
    for _, mods_pos_llrs in mods_db.iter_pos_scores(compute_llrs=True):
        for mod_base, mod_pos_llrs in mods_pos_llrs.items():
            all_llrs[mod_base].append(mod_pos_llrs)
    all_llrs = dict((mod_base, np.concatenate(mod_llrs))
                    for mod_base, mod_llrs in all_llrs.items())
    return all_llrs


def extract_stats_at_valid_sites(
        mods_db_fn, valid_sites_sets, include_strand=True):
    """ Extract all log-likelihood ratios (log(P_can / P_mod)) from a mods
    database at set of valid sites.

    Args:
        mods_db_fn: Modified base database filename
        valid_sites_sets: List of sets containing valid positions. Either
            (chrm, pos) or (chrm, strand, pos); strand should be +/-1
        include_strand: Boolean value indicating whether positions include
            strand.

    Returns:
        List of dictionaries with single letter modified base code keys and
            numpy array of log likelihood ratio values. The list matches the
            order of the valid_sites_sets argument.
    """
    all_stats = [defaultdict(list) for _ in valid_sites_sets]
    # load database with positions in memory to avoid disk reads
    mods_db = ModsDb(mods_db_fn)
    for (chrm, strand, pos), mods_pos_llrs in mods_db.iter_pos_scores(
            convert_pos=True, compute_llrs=True):
        site_key = (chrm, strand, pos) if include_strand else (chrm, pos)
        for sites_i, valid_sites in enumerate(valid_sites_sets):
            if site_key in valid_sites:
                for mod_base, mod_pos_llrs in mods_pos_llrs.items():
                    all_stats[sites_i][mod_base].append(mod_pos_llrs)
    r_all_stats = [
        dict((mod_base, np.concatenate(mod_llrs))
             for mod_base, mod_llrs in stats_i.items())
        for stats_i in all_stats]
    return r_all_stats


########################
# Reference Mod Markup #
########################

def annotate_all_mods(r_start, ref_seq, r_mod_scores, strand, mods_info):
    """ Annotate reference sequence with called modified bases.

    Args:
        r_start (int): Reference start position for this read.
        ref_seq (str): Read-centric reference sequence corresponding to
            this read.
        r_mod_scores (list): Per-reference position modified base calls, as
            returned from megalodon.mods.call_read_mods.
        strand (int): 1 for forward strand -1 for reverse strand
        mods_info (mods.ModInfo): Object containing information about modified
            base processing

    Returns:
        mods.ANNOT_MODS object annotated with all modified bases.

    Note: Reference sequence is in read orientation and mod calls are in
    genome coordiates.
    """
    all_mods_seq, all_mods_qual = [], []
    prev_pos = 0
    if strand == -1:
        ref_seq = ref_seq[::-1]
    for mod_pos, mod_lps, mod_bases, _, _, _ in sorted(r_mod_scores):
        if mod_lps is None:
            base_lp = MOD_MAP_INVALID_BASE_LP
            base = ref_seq[mod_pos - r_start]
        else:
            can_lp = np.log1p(-np.exp(mod_lps).sum())
            if can_lp - mod_lps.max() > mods_info.mod_thresh:
                base_lp = can_lp
                base = ref_seq[mod_pos - r_start]
            else:
                most_prob_mod = np.argmax(mod_lps)
                base_lp = mod_lps[most_prob_mod]
                base = mod_bases[most_prob_mod]
        if mods_info.map_base_conv is not None:
            # convert base for bisulfite-like output
            base = base.translate(mods_info.map_base_conv)
        all_mods_seq.append(
            ref_seq[prev_pos:mod_pos - r_start] + base)
        all_mods_qual.extend(
            [MOD_MAP_MAX_QUAL, ] * (mod_pos - r_start - prev_pos) +
            [min(mh.log_prob_to_phred(base_lp, False), MOD_MAP_MAX_QUAL)])
        prev_pos = mod_pos - r_start + 1

    all_mods_seq.append(ref_seq[prev_pos:])
    all_mods_seq = ''.join(all_mods_seq)
    all_mods_qual.extend([MOD_MAP_MAX_QUAL] * len(ref_seq[prev_pos:]))
    all_mods_qual = list(map(int, all_mods_qual))
    if strand == -1:
        all_mods_seq = all_mods_seq[::-1]
        all_mods_qual = all_mods_qual[::-1]

    return ANNOT_MODS(all_mods_seq, all_mods_qual)


def annotate_mods_per_mod(r_start, ref_seq, r_mod_scores, strand, mods_info):
    """ Annotate reference sequence with called modified bases. Produce one
    mods.ANNOT_MODS output for each modified base in mods_info.mod_long_names.

    Args:
        r_start (int): Reference start position for this read.
        ref_seq (str): Read-centric reference sequence corresponding to
            this read.
        r_mod_scores (list): Per-reference position modified base calls, as
            returned from megalodon.mods.call_read_mods.
        strand (int): 1 for forward strand -1 for reverse strand
        mods_info (mods.ModInfo): Object containing information about modified
            base processing

    Returns:
        Dictionary with mod_base single letter code pointing to
        mods.ANNOT_MODS with that modified base annotated.

    Note: Reference sequence is in read orientation and mod calls are in
    genome coordiates.
    """
    # seq, qual and prev_pos for each mod
    per_mod_data = dict((mod_base, [[], [], 0])
                        for mod_base, _ in mods_info.mod_long_names)
    if strand == -1:
        ref_seq = ref_seq[::-1]
    for mod_pos, mod_lps, mod_bases, _, _, _ in sorted(r_mod_scores):
        if mod_lps is not None:
            can_lp = np.log1p(-np.exp(mod_lps).sum())
        # annotate per-mod sequences and qualities
        for mod_idx, mod_base in enumerate(mod_bases):
            if mod_lps is None:
                base_lp = MOD_MAP_INVALID_BASE_LP
                base = ref_seq[mod_pos - r_start]
            else:
                # called canonical
                if can_lp - mod_lps[mod_idx] > mods_info.mod_thresh:
                    base_lp = can_lp
                    base = ref_seq[mod_pos - r_start]
                else:
                    base_lp = mod_lps[mod_idx]
                    base = mod_base
            if mods_info.map_base_conv is not None:
                # convert base for bisulfite-like output
                base = base.translate(mods_info.map_base_conv)
            per_mod_data[mod_base][0].append(
                ref_seq[per_mod_data[mod_base][2]:mod_pos - r_start] + base)
            per_mod_data[mod_base][1].extend(
                [MOD_MAP_MAX_QUAL, ] *
                (mod_pos - r_start - per_mod_data[mod_base][2]) +
                [min(mh.log_prob_to_phred(base_lp, False), MOD_MAP_MAX_QUAL)])
            per_mod_data[mod_base][2] = mod_pos - r_start + 1

    per_mod_ret_data = {}
    for mod_base, (mod_seq, mod_qual, mod_prev_pos) in per_mod_data.items():
        mod_seq.append(ref_seq[mod_prev_pos:])
        mod_seq = ''.join(mod_seq)
        mod_qual.extend([MOD_MAP_MAX_QUAL] * len(ref_seq[mod_prev_pos:]))
        mod_qual = list(map(int, mod_qual))
        if strand == -1:
            mod_seq = mod_seq[::-1]
            mod_qual = mod_qual[::-1]
        per_mod_ret_data[mod_base] = ANNOT_MODS(mod_seq, mod_qual)

    return per_mod_ret_data


########################
# Per-read Mod Scoring #
########################

def score_mod_seq(
        tpost, seq, mod_cats, can_mods_offsets,
        tpost_start=0, tpost_end=None, all_paths=False):
    """ Score a section of log transition posteriors against a proposed sequence
    using a global mapping.

    Args:
        tpost `ndarray`: Log transition posteriors to be scored
        seq: `ndarray`: Integer encoded proposed sequence
        mod_cats `ndarray`: Integer encoded proposed modified base labels
        can_mods_offsets: `ndarray`: Offset into modbase transition for each
            canonical base
        tpost_start (int): Start position within post (Default: 0)
        tpost_end (int): end position within post (Default: full posterior)
        all_paths (bool): Produce the forwards all paths score
            (default: Viterbi best path)

    Returns:
        Float score representing probability of proposed sequence
    """
    seq = seq.astype(np.uintp)
    if tpost_end is None:
        tpost_end = tpost.shape[0]

    return decode.score_mod_seq(
        tpost, seq, mod_cats, can_mods_offsets, tpost_start, tpost_end,
        all_paths)


def call_read_mods(
        r_ref_pos, r_ref_seq, ref_to_block, r_post, mods_info, mod_data_size,
        mod_sig_map_q, sig_map_res, signal_reversed, uuid):
    # load indices and close connection
    mods_db = ModsDb(mods_info.mods_db_fn, read_only=True)
    mods_db.close()

    def iter_motif_sites():
        search_ref_seq = r_ref_seq[::-1] if signal_reversed else r_ref_seq
        for motif, rel_pos, mod_bases, raw_motif in mods_info.all_mod_motifs:
            for motif_match in motif.finditer(search_ref_seq):
                m_pos = motif_match.start() + rel_pos
                if signal_reversed:
                    m_pos = len(r_ref_seq) - m_pos - 1
                yield m_pos, mod_bases, motif_match.group(), rel_pos, raw_motif

    def filter_mod_score(r_mod_scores):
        # remove uncalled sites and sites too close to the edge of a read
        return [pms for pms in r_mod_scores
                if pms[1] is not None and
                r_ref_pos.start + mods_info.edge_buffer < pms[0] <
                r_ref_pos.end - mods_info.edge_buffer]

    # call all mods overlapping this read
    r_mod_scores = []
    # ignore when one or more mod_llrs is -inf (or close enough for exp)
    # occurs in compute_log_probs function, but more efficient to seterr
    # at this higher level
    with np.errstate(divide='ignore', over='ignore'):
        for (pos, mod_bases, ref_motif, rel_pos,
             raw_motif) in iter_motif_sites():
            if (r_ref_pos.strand == 1 and not signal_reversed) or (
                    r_ref_pos.strand == -1 and signal_reversed):
                mod_ref_pos = r_ref_pos.start + pos
            else:
                mod_ref_pos = r_ref_pos.end - pos - 1
            pos_bb, pos_ab = min(mods_info.mod_context_bases, pos), min(
                mods_info.mod_context_bases, len(r_ref_seq) - pos - 1)
            try:
                pos_ref_seq = mh.seq_to_int(
                    r_ref_seq[pos - pos_bb:pos + pos_ab + 1])
            except mh.MegaError:
                # Add None score for per-read annotation (to be filtered)
                r_mod_scores.append((mod_ref_pos, None, mod_bases, ref_motif,
                                     rel_pos, raw_motif))
                LOGGER.debug(
                    'Invalid sequence encountered calling modified base ' +
                    'at {}:{}'.format(r_ref_pos.chrm, mod_ref_pos))
                continue
            pos_can_mods = np.zeros_like(pos_ref_seq)

            blk_start, blk_end = (ref_to_block[pos - pos_bb],
                                  ref_to_block[pos + pos_ab])
            if blk_end - blk_start < (mods_info.mod_context_bases * 2) + 1:
                # need as many "events/strides" as bases for valid mapping
                # Add None scores for per-read annotation (to be filtered)
                r_mod_scores.append((mod_ref_pos, None, mod_bases, ref_motif,
                                     rel_pos, raw_motif))
                LOGGER.debug(
                    'Insufficient blocks to compute mod score at ' +
                    '{}:{}\tgot {} and need {}'.format(
                        r_ref_pos.chrm, mod_ref_pos, blk_end - blk_start,
                        (mods_info.mod_context_bases * 2) + 1))
                continue

            loc_can_score = score_mod_seq(
                r_post, pos_ref_seq, pos_can_mods, mods_info.can_mods_offsets,
                blk_start, blk_end, mods_info.mod_all_paths)
            if loc_can_score is None:
                raise mh.MegaError('Score computation error (memory error)')

            calib_llrs = []
            for mod_base in mod_bases:
                pos_mod_mods = pos_can_mods.copy()
                pos_mod_mods[pos_bb] = mods_info.str_to_int_mod_labels[
                    mod_base]
                loc_mod_score = score_mod_seq(
                    r_post, pos_ref_seq, pos_mod_mods,
                    mods_info.can_mods_offsets, blk_start, blk_end,
                    mods_info.mod_all_paths)
                if loc_mod_score is None:
                    raise mh.MegaError(
                        'Score computation error (memory error)')

                # calibrate llr scores
                calib_llrs.append(mods_info.calibrate_llr(
                    loc_can_score - loc_mod_score, mod_base))

            # due to calibration mutli-mod log likelihoods could result in
            # inferred negative reference likelihood, so re-normalize here
            loc_mod_lps = calibration.compute_log_probs(np.array(calib_llrs))

            r_mod_scores.append((
                mod_ref_pos, loc_mod_lps, mod_bases, ref_motif, rel_pos,
                raw_motif))

    all_mods_seq = per_mod_seqs = None
    if mods_info.do_ann_all_mods:
        # ignore divide around full annotate_mods call to avoid overhead
        # on many calls to errstate
        with np.errstate(divide='ignore'):
            all_mods_seq = annotate_all_mods(
                r_ref_pos.start, r_ref_seq, r_mod_scores,
                r_ref_pos.strand, mods_info)
    if mods_info.do_ann_per_mod:
        with np.errstate(divide='ignore'):
            per_mod_seqs = annotate_mods_per_mod(
                r_ref_pos.start, r_ref_seq, r_mod_scores,
                r_ref_pos.strand, mods_info)

    r_mod_scores = filter_mod_score(r_mod_scores)

    # send mod annotated seqs to signal mapping queue if requested
    if mod_sig_map_q is not None and sig_map_res.pass_filts:
        # import locally so that import of mods module does not require
        # taiyaki install (required for signal_mapping module)
        from megalodon import signal_mapping
        if sig_map_res.ref_out_info.annotate_mods:
            invalid_chars = set(all_mods_seq.mod_seq).difference(
                sig_map_res.ref_out_info.alphabet)
            if len(invalid_chars) > 0:
                raise mh.MegaError(
                    'Inavlid charcters found in mapped signal sequence: ' +
                    '({})'.format(''.join(invalid_chars)))
            # replace reference sequence with mod annotated sequence
            sig_map_res = sig_map_res._replace(ref_seq=all_mods_seq.mod_seq)

        mod_sig_map_q.put(signal_mapping.get_remapping(*sig_map_res[1:]))

    r_insert_data = [
        (mod_lp, mods_db.get_pos_dbid(
            r_ref_pos.chrm, r_ref_pos.strand, mod_pos),
         mods_db.get_mod_base_dbid(mod_base))
        for mod_pos, mod_lps, mod_bases, ref_motif, rel_pos, raw_motif in
        r_mod_scores for mod_lp, mod_base in zip(mod_lps, mod_bases)]

    mod_out_text = None
    if mods_info.write_mods_txt:
        txt_tmplt = '\t'.join('{}' for _ in ModsDb.text_field_names)
        mod_out_text = ''
        for (pos, mod_lps, mod_bases, ref_motif, rel_pos,
             raw_motif) in r_mod_scores:
            with np.errstate(divide='ignore'):
                can_lp = np.log1p(-np.exp(mod_lps).sum())
            mod_out_text += '\n'.join((
                txt_tmplt.format(
                    uuid, r_ref_pos.chrm, r_ref_pos.strand, pos, mod_lp,
                    can_lp, mod_base, '{}:{}'.format(raw_motif, rel_pos))
                for mod_lp, mod_base in zip(mod_lps, mod_bases))) + '\n'

    with mod_data_size.get_lock():
        mod_data_size.value += 1
    # enforce artificial queue max size with dulplex pipes
    if mod_data_size.value >= mh._MAX_QUEUE_SIZE:
        LOGGER.debug('Throttling {} for mods queue'.format(
            mp.current_process()))
        sleep(1)
    return r_insert_data, all_mods_seq, per_mod_seqs, mod_out_text


#######################
# Per-read Mod Output #
#######################

def init_mods_db(mods_info, db_safety, ref_names_and_lens):
    mods_db = ModsDb(
        mods_info.mods_db_fn, db_safety=db_safety, read_only=False,
        init_db_tables=True)
    mods_db.insert_chrms(ref_names_and_lens)
    mods_db.insert_mod_long_names(
        mods_info.mod_long_names, mods_info.mod_base_to_can)
    mods_db.commit()
    mods_db.close()


def _get_mods_queue(
        mod_data_db_conns, mod_data_size, db_safety, ref_names_and_lens,
        ref_fn, mods_txt_fn, pr_refs_fn, ref_out_info, mod_map_fns, map_fmt,
        mods_info):
    def write_mod_alignment(
            read_id, mod_seq, mod_quals, chrm, strand, r_st, fp):
        a = pysam.AlignedSegment()
        a.query_name = read_id
        a.flag = 0 if strand == 1 else 16
        a.reference_id = fp.get_tid(chrm)
        a.reference_start = r_st
        a.template_length = len(mod_seq)
        a.mapping_quality = MOD_MAP_MAX_QUAL
        a.set_tags([('RG', MOD_MAP_RG_ID)])

        # convert to reference based sequence
        if strand == -1:
            mod_seq = mh.revcomp(mod_seq)
            mod_quals = mod_quals[::-1]
        a.query_sequence = mod_seq
        a.query_qualities = array('B', mod_quals)
        a.cigartuples = [(0, len(mod_seq)), ]
        fp.write(a)

    def store_mod_call(
            r_insert_data, mod_out_text, all_mods_seq, per_mod_seqs, read_id,
            chrm, strand, r_start, ref_seq, read_len, q_st, q_en, cigar,
            been_warned_timeout, been_warned_other):
        try:
            read_dbid = mods_db.insert_read_uuid(read_id)
            data_commited = False
            while not data_commited:
                try:
                    mods_db.insert_read_data(r_insert_data, read_dbid)
                    mods_db.commit()
                    data_commited = True
                except sqlite3.OperationalError as e:
                    if not been_warned_timeout:
                        LOGGER.warning(
                            DB_TIMEOUT_ERR_MSG.format('data', str(e)))
                        been_warned_timeout = True
                    LOGGER.debug('Modified base database data insert ' +
                                 'timeout: ' + str(e))
                    mods_db.establish_db_conn()
                    mods_db.set_cursor()
        except Exception as e:
            if not been_warned_other:
                LOGGER.warning(
                    'Error inserting modified base scores into database. ' +
                    'See log debug output for error details.')
                been_warned_other = True
            import traceback
            LOGGER.debug(
                'Error inserting modified base scores into database: ' +
                str(e) + '\n' + traceback.format_exc())

        if mods_txt_fp is not None and len(r_mod_scores) > 0:
            mods_txt_fp.write(mod_out_text)
        if (pr_refs_fn is not None and mapping.read_passes_filters(
                ref_out_info, read_len, q_st, q_en, cigar)):
            pr_refs_fp.write('>{}\n{}\n'.format(read_id, all_mods_seq.mod_seq))
        if mod_map_fns is not None:
            for mod_base, _ in mods_info.mod_long_names:
                mod_seq, mod_qual = per_mod_seqs[mod_base]
                write_mod_alignment(
                    read_id, mod_seq, mod_qual, chrm, strand, r_start,
                    mod_map_fps[mod_base])

        return been_warned_timeout, been_warned_other

    been_warned_timeout = been_warned_other = False

    mods_db = ModsDb(
        mods_info.mods_db_fn, db_safety=db_safety, read_only=False,
        mod_db_timeout=mods_info.mod_db_timeout)

    if mods_txt_fn is None:
        mods_txt_fp = None
    else:
        mods_txt_fp = open(mods_txt_fn, 'w')
        mods_txt_fp.write('\t'.join(mods_db.text_field_names) + '\n')
    if pr_refs_fn is not None:
        pr_refs_fp = open(pr_refs_fn, 'w')
    if mod_map_fns is not None:
        try:
            w_mode = mh.MAP_OUT_WRITE_MODES[map_fmt]
        except KeyError:
            raise mh.MegaError('Invalid mapping output format')
        header = {
            'HD': {'VN': '1.4'},
            'SQ': [{'LN': ref_len, 'SN': ref_name}
                   for ref_name, ref_len in sorted(zip(*ref_names_and_lens))],
            'RG': [{'ID': MOD_MAP_RG_ID, 'SM': SAMPLE_NAME}, ]}
        mod_map_fps = dict((
            (mod_base, pysam.AlignmentFile(
                mod_map_fn + map_fmt, w_mode, header=header,
                reference_filename=ref_fn))
            for mod_base, mod_map_fn in mod_map_fns))

    LOGGER.debug('mod_getter: init complete')

    while mod_data_db_conns:
        for r in wait(mod_data_db_conns):
            try:
                mod_res = r.recv()
                with mod_data_size.get_lock():
                    mod_data_size.value -= 1
            except EOFError:
                # when connection is closed in worker process EOFError is
                # triggered, so remove that connection
                mod_data_db_conns.remove(r)
            else:
                (r_mod_scores, all_mods_seq, per_mod_seqs, mod_out_text), (
                    read_id, chrm, strand, r_start, ref_seq, read_len,
                    q_st, q_en, cigar) = mod_res
                try:
                    been_warned_timeout, been_warned_other = store_mod_call(
                        r_mod_scores, mod_out_text, all_mods_seq,
                        per_mod_seqs, read_id, chrm, strand, r_start, ref_seq,
                        read_len, q_st, q_en, cigar, been_warned_timeout,
                        been_warned_other)
                except Exception as e:
                    LOGGER.debug('Error processing mods output for read: ' +
                                 '{}\nError type: {}'.format(read_id, str(e)))

    if mods_txt_fp is not None:
        mods_txt_fp.close()
    if pr_refs_fn is not None:
        pr_refs_fp.close()
    if mod_map_fns is not None:
        for mod_map_fp in mod_map_fps.values():
            mod_map_fp.close()

    mods_db.create_data_covering_index()
    mods_db.close()


if _PROFILE_MODS_QUEUE:
    _get_mods_queue_wrapper = _get_mods_queue

    def _get_mods_queue(*args):
        import cProfile
        cProfile.runctx('_get_mods_queue_wrapper(*args)', globals(), locals(),
                        filename='mods_getter_queue.prof')


############
# Mod Info #
############

class ModInfo(object):
    def distinct_bases(self, b1, b2):
        return len(set(mh.SINGLE_LETTER_CODE[b1]).intersection(
            mh.SINGLE_LETTER_CODE[b2])) == 0

    def distinct_motifs(self):
        if len(self.all_mod_motifs) in (0, 1):
            return True
        for n1, (_, rel_pos1, _, raw_motif1) in enumerate(self.all_mod_motifs):
            for (_, rel_pos2, _, raw_motif2) in self.all_mod_motifs[n1 + 1:]:
                # compute overlapping positions relative to modified position
                bb = min(rel_pos1, rel_pos2)
                ab = min(len(raw_motif1) - rel_pos1 - 1,
                         len(raw_motif2) - rel_pos2 - 1)
                if all(not self.distinct_bases(b1, b2) for b1, b2 in zip(
                        raw_motif1[rel_pos1 - bb:rel_pos1 + ab + 1],
                        raw_motif2[rel_pos2 - bb:rel_pos2 + ab + 1])):
                    return False
        return True

    def _parse_map_base_conv(self):
        if self.map_base_conv_raw is None:
            self.map_base_conv = None
        else:
            # create conversion dicationary for translate function
            from_bases = [ord(fb) for fb, tb in self.map_base_conv_raw]
            to_bases = [ord(tb) for fb, tb in self.map_base_conv_raw]
            self.map_base_conv = dict(zip(from_bases, to_bases))

    def _parse_mod_motifs(self, all_mod_motifs_raw):
        # note only works for mod_refactor models currently
        self.all_mod_motifs = []
        if all_mod_motifs_raw is None or len(all_mod_motifs_raw) == 0:
            for can_base, mod_bases in self.can_base_mods.items():
                self.all_mod_motifs.append((
                    re.compile(can_base), 0, mod_bases, can_base))
        else:
            # parse detection motifs
            for mod_bases, raw_motif, pos in all_mod_motifs_raw:
                for mod_base in mod_bases:
                    assert mod_base in self.str_to_int_mod_labels, (
                        'Modified base label ({}) not found in model ' +
                        'alphabet ({}).').format(
                            mod_base, list(self.str_to_int_mod_labels.keys()))
                pos = int(pos)
                can_base = next(
                    can_base for can_base, can_mods in
                    self.can_base_mods.items() if mod_bases[0] in can_mods)
                assert (can_base == raw_motif[pos]), (
                    'Invalid modified base motif. Raw motif modified ' +
                    'position ({}) base ({}) does not match ' +
                    'collapsed alphabet value ({}).').format(
                        pos, raw_motif[pos], can_base)
                motif = re.compile(''.join(
                    '[{}]'.format(mh.SINGLE_LETTER_CODE[letter])
                    for letter in raw_motif))
                self.all_mod_motifs.append((motif, pos, mod_bases, raw_motif))

            if not self.distinct_motifs():
                raise mh.MegaError(
                    'One provided motif can be found within another motif. ' +
                    'Only distinct sets of motifs are accepted')

    def __init__(
            self, model_info, all_mod_motifs_raw=None, mod_all_paths=False,
            write_mods_txt=None, mod_context_bases=None,
            do_output_mods=False, mods_db_fn=None, mods_calib_fn=None,
            mod_output_fmts=[mh.MOD_BEDMETHYL_NAME],
            edge_buffer=mh.DEFAULT_EDGE_BUFFER, pos_index_in_memory=True,
            agg_info=DEFAULT_AGG_INFO, mod_thresh=0.0, do_ann_all_mods=False,
            do_ann_per_mod=False, map_base_conv=None,
            mod_db_timeout=mh.DEFAULT_MOD_DATABASE_TIMEOUT):
        # this is pretty hacky, but these attributes are stored here as
        # they are generally needed alongside other modbase info
        # don't want to pass all of these parameters around individually though
        # as this would make function signatures too complicated
        self.mod_all_paths = mod_all_paths
        self.write_mods_txt = write_mods_txt
        self.mod_context_bases = mod_context_bases
        self.do_output_mods = do_output_mods
        self.mod_long_names = model_info.mod_long_names
        self.mods_db_fn = mods_db_fn
        self.calib_table = calibration.ModCalibrator(mods_calib_fn)
        self.mod_output_fmts = mod_output_fmts
        self.edge_buffer = edge_buffer
        self.pos_index_in_memory = pos_index_in_memory
        self.agg_info = agg_info
        self.mod_thresh = mod_thresh
        self.do_ann_all_mods = do_ann_all_mods
        self.do_ann_per_mod = do_ann_per_mod
        self.map_base_conv_raw = map_base_conv
        self.mod_db_timeout = mod_db_timeout

        self.alphabet = model_info.can_alphabet
        self.ncan_base = len(self.alphabet)
        try:
            self.alphabet = self.alphabet.decode()
        except AttributeError:
            pass
        if model_info.is_cat_mod:
            LOGGER.info(
                'Using canonical alphabet {} and modified bases {}.'.format(
                    self.alphabet, '; '.join(
                        '{}={} (alt to {})'.format(
                            mod_b, mln, model_info.mod_base_to_can[mod_b])
                        for mod_b, mln in model_info.mod_long_names)))
        else:
            LOGGER.info(
                'Using canonical alphabet {}.'.format(self.alphabet))

        self.nbase = len(self.alphabet)
        self.n_can_state = (self.ncan_base + self.ncan_base) * (
            self.ncan_base + 1)
        if model_info.is_cat_mod:
            self.nmod_base = model_info.n_mods
            self.can_base_mods = model_info.can_base_mods
            self.mod_base_to_can = model_info.mod_base_to_can
            self.can_mods_offsets = model_info.can_indices
            self.str_to_int_mod_labels = model_info.str_to_int_mod_labels
            assert (
                model_info.output_size - self.n_can_state ==
                self.nmod_base + 1), (
                    'Alphabet ({}) and model number of modified bases ({}) ' +
                    'do not agree.').format(
                        self.alphabet,
                        model_info.output_size - self.n_can_state - 1)
        else:
            self.nmod_base = 0
            self.can_base_mods = {}
            self.can_mods_offsets = None
            self.str_to_int_mod_labels = None

        # parse mod motifs or use "swap" base if no motif provided
        self._parse_mod_motifs(all_mod_motifs_raw)
        self._parse_map_base_conv()

    def calibrate_llr(self, score, mod_base):
        return self.calib_table.calibrate_llr(score, mod_base)


#################
# modVCF Writer #
#################

class ModSite(object):
    """ Modified base site for entry into Mod Writers.
    Currently only handles a single sample.
    """
    def __init__(
            self, chrom, pos, strand, ref_seq, mod_bases,
            id='.', qual='.', filter='.', info=None, sample_dict=None,
            ref_mod_pos=0, mod_props=None):
        self.strand = strand
        self.mod_bases = mod_bases
        self.mod_props = mod_props
        mod_seqs = ','.join((
            ref_seq[:ref_mod_pos] + mod_base + ref_seq[ref_mod_pos + 1:]
            for mod_base in mod_bases))

        # attributes must match header text from ModVcfWriter
        self.chrom = chrom
        self.pos = int(pos)
        self.id = str(id)
        self.ref = ref_seq.upper()
        self.alt = mod_seqs
        self.qual = qual
        self.filter = str(filter)

        # info and gentype data fields
        if info is None:
            info = {}
        if mh.STRAND_FIELD_NAME not in info:
            info[mh.STRAND_FIELD_NAME] = strand
        self.info_dict = info
        if sample_dict is None:
            sample_dict = OrderedDict()
        self.sample_dict = sample_dict

        if self.mod_props is not None:
            self.add_mod_props(self.mod_props)

    @property
    def _sorted_format_keys(self):
        sorted_keys = sorted(self.sample_dict.keys())
        if 'LOG_PROBS' in sorted_keys:
            # move log probs to end of format field for easier
            # human readability
            sorted_keys.append(sorted_keys.pop(sorted_keys.index('LOG_PROBS')))
        return sorted_keys

    @property
    def format(self):
        return ':'.join(map(str, self._sorted_format_keys))

    @property
    def sample(self):
        return ':'.join((str(self.sample_dict[k])
                         for k in self._sorted_format_keys))

    @property
    def info(self):
        str_tags = []
        for key, value in self.info_dict.items():
            # If key is of type 'Flag', print only key, else 'key=value'
            if value is True:
                str_tags.append(key)
            else:
                if isinstance(value, (tuple, list)):
                    value = ','.join(map(str, value))
                str_tags.append('{}={}'.format(key, value))
        return ':'.join(str_tags)

    def add_tag(self, tag, value=None):
        self.info_dict[tag] = value

    def add_sample_field(self, tag, value=None):
        self.sample_dict[tag] = value

    def add_mod_props(self, mod_props):
        with np.errstate(divide='ignore'):
            can_pl = -10 * np.log10(1 - sum(mod_props.values()))
        self.qual = '{:.0f}'.format(
            np.abs(np.around(np.minimum(can_pl, mh.MAX_PL_VALUE))))
        for mod_name, mod_prop in mod_props.items():
            self.add_sample_field(mod_name, '{:.4f}'.format(mod_prop))
        return

    def get_coverage(self, default_value=0):
        if 'VALID_DP' in self.sample_dict:
            return self.sample_dict['VALID_DP']
        elif 'DP' in self.sample_dict:
            return self.sample_dict['DP']
        elif 'DP' in self.info_dict:
            return self.info_dict['DP']
        return default_value

    def __eq__(self, mod2):
        return (self.chrm, self.pos, self.strand) == (
            mod2.chrm, mod2.pos, mod2.strand)

    def __ne__(self, var2):
        return (self.chrm, self.pos, self.strand) != (
            var2.chrm, var2.pos, var2.strand)

    def __lt__(self, var2):
        return (self.chrm, self.pos, self.strand) < (
            var2.chrm, var2.pos, var2.strand)

    def __le__(self, var2):
        return (self.chrm, self.pos, self.strand) <= (
            var2.chrm, var2.pos, var2.strand)

    def __gt__(self, var2):
        return (self.chrm, self.pos, self.strand) > (
            var2.chrm, var2.pos, var2.strand)

    def __ge__(self, var2):
        return (self.chrm, self.pos, self.strand) >= (
            var2.chrm, var2.pos, var2.strand)


class ModVcfWriter(object):
    """ modVCF writer class
    """
    version_options = set(['4.2', ])

    def __init__(
            self, basename, mods, mode='w',
            header=('CHROM', 'POS', 'ID', 'REF', 'ALT', 'QUAL', 'FILTER',
                    'INFO', 'FORMAT', 'SAMPLE'),
            extra_meta_info=FIXED_VCF_MI, version='4.2', ref_fn=None,
            ref_names_and_lens=None, write_mod_lp=False,
            buffer_limit=OUT_BUFFER_LIMIT):
        self.basename = basename
        self.mods = mods
        self.mode = mode
        self.buffer_limit = buffer_limit
        self.buffer = []
        self.header = header
        if version not in self.version_options:
            raise ValueError('version must be one of {}'.format(
                self.version_options))
        self.version = version
        contig_mis = [] if ref_names_and_lens is None else [
            mh.CONTIG_MI.format(ref_name, ref_len)
            for ref_name, ref_len in sorted(zip(*ref_names_and_lens))]
        self.meta = [
            mh.VCF_VERSION_MI.format(self.version),
            mh.FILE_DATE_MI.format(
                datetime.date.today().strftime("%Y%m%d")),
            mh.SOURCE_MI.format(MEGALODON_VERSION),
            mh.REF_MI.format(ref_fn)] + contig_mis + extra_meta_info + [
                mod_tmplt.format(*mod_name) for mod_name in self.mods
                for mod_tmplt in MOD_MI_TMPLTS]
        if write_mod_lp:
            self.meta.append(FORMAT_LOG_PROB_MI)
        self.filename = '{}.{}'.format(
            self.basename, mh.MOD_OUTPUT_EXTNS[mh.MOD_VCF_NAME])
        self.handle = open(self.filename, self.mode, encoding='utf-8')
        self.handle.write('\n'.join('##' + line for line in self.meta) + '\n')
        self.handle.write('#' + '\t'.join(self.header) + '\n')

    def write_mod_site(self, mod_site):
        elements = [getattr(mod_site, field.lower()) for field in self.header]
        elements = ['.' if e == '' else e for e in elements]
        # VCF POS field is 1-based
        elements[self.header.index('POS')] += 1
        self.buffer.append('\t'.join(map(str, elements)))
        if len(self.buffer) > self.buffer_limit:
            self.handle.write('\n'.join(self.buffer) + '\n')
            self.buffer = []

    def close(self):
        if len(self.buffer) > 0:
            self.handle.write('\n'.join(self.buffer) + '\n')
        self.handle.close()


class ModBedMethylWriter(object):
    """ bedMethyl writer class

    Note that the bedMethyl format cannot store more than one modification
    type, so multiple file handles will be opened.
    """
    def __init__(
            self, basename, mods, mode='w', buffer_limit=OUT_BUFFER_LIMIT):
        self.basename = basename
        self.mods = mods
        self.mod_short_names, self.mod_long_names = zip(*self.mods)
        self.mode = mode
        self.buffer_limit = buffer_limit
        self.buffers = dict(
            (mod_short_name, []) for mod_short_name, _ in self.mods)
        self.handles = dict(
            (mod_short_name, open('{}.{}.{}'.format(
                self.basename, mod_long_name,
                mh.MOD_OUTPUT_EXTNS[mh.MOD_BEDMETHYL_NAME]),
                                  self.mode, encoding='utf-8'))
            for mod_short_name, mod_long_name in self.mods)

    def write_mod_site(self, mod_site):
        for mod_base, mod_prop in mod_site.mod_props.items():
            if mod_base not in self.mod_short_names:
                mh.warning('Invalid modified base encountered during ' +
                           'bedMethyl output.')
                continue

            cov = mod_site.get_coverage()
            self.buffers[mod_base].append(
                ('{chrom}\t{pos}\t{end}\t.\t{score}\t{strand}\t{pos}' +
                 '\t{end}\t0,0,0\t{cov}\t{perc}').format(
                     chrom=mod_site.chrom, pos=mod_site.pos,
                     end=mod_site.pos + 1, strand=mod_site.strand, cov=cov,
                     score=min(int(cov), 1000), perc=int(mod_prop * 100)))
            if len(self.buffers[mod_base]) > self.buffer_limit:
                self.handles[mod_base].write(
                    '\n'.join(self.buffers[mod_base]) + '\n')
                self.buffers[mod_base] = []

    def close(self):
        for mod_base, handle in self.handles.items():
            if len(self.buffers[mod_base]) > 0:
                handle.write(
                    '\n'.join(self.buffers[mod_base]) + '\n')
            handle.close()


class ModWigWriter(object):
    """ Modified base wiggle variableStep writer class

    Note that the wiggle/bedgraph format cannot store more than one
    modification type or multiple strands, so multiple file handles will
    be opened.
    """
    def __init__(
            self, basename, mods, mode='w',
            strands={'+': 'fwd_strand', '-': 'rev_strand'}):
        self.basename = basename
        self.mods = mods
        self.mods_lookup = dict(mods)
        self.mod_short_names, self.mod_long_names = zip(*self.mods)
        self.mode = mode
        self.strands = strands

        self.mod_sites_data = dict(
            ((mod_short_name, strand), defaultdict(list))
            for mod_short_name, mod_long_name in self.mods
            for strand, strand_name in strands.items())

    def write_mod_site(self, mod_site):
        if mod_site.strand not in self.strands:
            mh.warning('Invalid strand encountered during wiggle output.')
            return
        for mod_base, mod_prop in mod_site.mod_props.items():
            if mod_base not in self.mod_short_names:
                mh.warning('Invalid modified base encountered during ' +
                           'wiggle output.')
                continue
            self.mod_sites_data[(mod_base, mod_site.strand)][
                mod_site.chrom].append((mod_site.pos, mod_prop))

    def close(self):
        # write all data on close since all data is required to write
        # wiggle format
        for (mod_base, strand), all_cs_mod_sites in \
              self.mod_sites_data.items():
            with open('{}.{}.{}.{}'.format(
                    self.basename, self.mods_lookup[mod_base],
                    self.strands[strand],
                    mh.MOD_OUTPUT_EXTNS[mh.MOD_WIG_NAME]),
                      self.mode, encoding='utf-8') as wig_fp:
                # write header
                track_name = ('Modified Base {} Proportion Modified ' +
                              '({})').format(
                                  self.mods_lookup[mod_base],
                                  self.strands[strand])
                wig_fp.write((
                    'track type=wiggle_0 name="{0}" ' +
                    'description="{0}"\n').format(track_name))
                for chrom, cs_mod_sites in all_cs_mod_sites.items():
                    wig_fp.write(
                        'variableStep chrom={} span=1\n'.format(chrom))
                    wig_fp.write('\n'.join((
                        '{} {}'.format(pos + 1, mod_prop)
                        for pos, mod_prop in sorted(cs_mod_sites))) + '\n')


##########################
# Mods Aggregation Class #
##########################

class AggMods(mh.AbstractAggregationClass):
    """ Class to assist in database queries for per-site aggregation of
    modified base calls over reads.

    Warning, setting pos_index_in_memory for a large database will drastically
    increase the startup time and memory usage (~8GB for a human genome at
    CpG sites).
    """
    def __init__(self, mods_db_fn, agg_info=DEFAULT_AGG_INFO,
                 write_mod_lp=False, load_uuid_index_in_memory=False):
        if load_uuid_index_in_memory:
            self.mods_db = ModsDb(mods_db_fn, in_mem_dbid_to_uuid=True)
        else:
<<<<<<< HEAD
            self.mods_db = ModsDb(mods_db_fn)
        self.n_uniq_stats = None
=======
            self.mods_db = ModsDb(
                mods_db_fn, in_mem_dbid_to_chrm=True, in_mem_dbid_to_mod=True)
        self.mods_db.check_data_covering_index_exists()
        self.n_uniq_mods = None
>>>>>>> 758461db
        assert agg_info.method in mh.MOD_AGG_METHOD_NAMES
        self.agg_method = agg_info.method
        self.binary_thresh = agg_info.binary_threshold
        self.write_mod_lp = write_mod_lp
        self._mod_long_names = self.mods_db.get_mod_long_names()

    def get_mod_long_names(self):
        if self._mod_long_names is None:
            self._mod_long_names = self.mods_db.get_mod_long_names()
        return self._mod_long_names

    def num_uniq(self):
        if self.n_uniq_stats is None:
            self.n_uniq_stats = self.mods_db.get_num_uniq_stats()
        return self.n_uniq_stats

    def iter_uniq(self):
        # fill queue with all stats from each position
        for q_val in self.mods_db.iter_pos_scores():
            yield q_val

    def est_binary_thresh(self, pos_scores):
        valid_cov = 0
        mod_types = set(mt for read_mods in pos_scores.values()
                        for mt in read_mods.keys())
        mods_cov = dict((mt, 0) for mt in mod_types)
        for read_pos_lps in pos_scores.values():
            r_mod_types, mt_lps = zip(*read_pos_lps.items())
            mt_lps = np.array(mt_lps)
            with np.errstate(divide='ignore'):
                can_lp = np.log1p(-np.exp(mt_lps).sum())
            if can_lp > mt_lps.max():
                if np.exp(can_lp) > self.binary_thresh:
                    valid_cov += 1
            else:
                if np.exp(mt_lps.max()) > self.binary_thresh:
                    valid_cov += 1
                    mods_cov[r_mod_types[np.argmax(mt_lps)]] += 1

        if valid_cov == 0:
            return mods_cov, valid_cov
        mods_props = OrderedDict(sorted(
            (mod_type, mod_cov / valid_cov)
            for mod_type, mod_cov in mods_cov.items()))
        return mods_props, valid_cov

    def est_em_prop(
            self, pos_scores, max_iters=15, conv_tol=0.001, min_prop=0.001):
        """Estimate proportion of modified bases at a position via EM
        computation
        """
        max_prop = 1.0 - min_prop

        def clip(mix_props):
            """Clip proportions to specified range, while maintaining sum to 1
            """
            lower_clip_idx = np.less(mix_props, min_prop)
            upper_clip_idx = np.greater(mix_props, max_prop)
            unclip_idx = np.logical_not(
                np.logical_or(lower_clip_idx, upper_clip_idx))
            if unclip_idx.sum() == mix_props.shape[0]:
                return mix_props
            if unclip_idx.sum() > 0:
                # compute amount to be added to unclipped probabilties
                unclip_diff = ((-min_prop * lower_clip_idx.sum()) + (
                    min_prop * upper_clip_idx.sum())) / unclip_idx.sum()
                mix_props[unclip_idx] += unclip_diff
            mix_props[lower_clip_idx] = min_prop
            mix_props[upper_clip_idx] = max_prop
            return mix_props

        def unclip(mix_props):
            """Set proportions at or outside clip range to 0 or 1
            """
            lower_clip_idx = np.less_equal(mix_props, min_prop)
            upper_clip_idx = np.greater_equal(mix_props, max_prop)
            unclip_idx = np.logical_not(
                np.logical_or(lower_clip_idx, upper_clip_idx))
            if unclip_idx.sum() == mix_props.shape[0]:
                return mix_props
            if unclip_idx.sum() > 0:
                unclip_diff = (
                    mix_props[lower_clip_idx].sum() +
                    (mix_props[upper_clip_idx] - 1.0).sum()) / unclip_idx.sum()
                mix_props[unclip_idx] += unclip_diff
            mix_props[lower_clip_idx] = 0.0
            mix_props[upper_clip_idx] = 1.0
            return mix_props

        mod_types = sorted(set(mt for read_mods in pos_scores.values()
                               for mt in read_mods.keys()))
        mt_probs = np.exp(np.array([[r_mods[mt] for mt in mod_types]
                                    for r_mods in pos_scores.values()]))
        can_probs = 1 - mt_probs.sum(1)
        all_probs = np.column_stack([can_probs, mt_probs])
        curr_mix_props = clip(
            np.bincount(all_probs.argmax(axis=1),
                        minlength=all_probs.shape[1]) / all_probs.shape[0])
        for _ in range(max_iters):
            prev_mix_props = curr_mix_props.copy()
            curr_mix_props = all_probs * curr_mix_props
            curr_mix_props = clip(np.mean(curr_mix_props.transpose() /
                                          curr_mix_props.sum(1), axis=1))
            if np.abs(curr_mix_props - prev_mix_props).max() < conv_tol:
                break

        mods_props = OrderedDict(zip(mod_types, unclip(curr_mix_props)[1:]))
        return mods_props, len(pos_scores)

    def compute_mod_stats(
            self, pos_data, agg_method=None, valid_read_ids=None):
        if agg_method is None:
            agg_method = self.agg_method
        if agg_method not in mh.MOD_AGG_METHOD_NAMES:
            raise NotImplementedError(
                'No modified base proportion estimation method: {}'.format(
                    agg_method))

        pos_dbid, pos_mod_data = pos_data
        chrm, strand, pos = self.mods_db.get_pos(pos_dbid)
        mod_type_stats = defaultdict(dict)
        for read_dbid, mod_dbid, lp in pos_mod_data:
            if valid_read_ids is not None:
                uuid = self.mods_db.get_uuid(read_dbid)
                if uuid not in valid_read_ids:
                    continue
            mod_type_stats[read_dbid][self.mods_db.get_mod_base(mod_dbid)] = lp
        total_cov = len(mod_type_stats)
        if total_cov == 0:
            raise mh.MegaError('No valid reads cover modified base location')
        if agg_method == mh.MOD_BIN_THRESH_NAME:
            mod_props, valid_cov = self.est_binary_thresh(mod_type_stats)
        elif agg_method == mh.MOD_EM_NAME:
            mod_props, valid_cov = self.est_em_prop(mod_type_stats)

        strand = mh.int_strand_to_str(strand)
        mod_bases = list(mod_props.keys())
        can_base = self.mods_db.mod_to_can[mod_bases[0]]
        mod_site = ModSite(
            chrom=chrm, pos=pos, strand=strand, ref_seq=can_base,
            ref_mod_pos=0, mod_bases=mod_bases, mod_props=mod_props)
        mod_site.add_tag('DP', '{}'.format(total_cov))
        mod_site.add_sample_field('DP', '{}'.format(total_cov))
        mod_site.add_sample_field('VALID_DP', '{}'.format(int(valid_cov)))

        if self.write_mod_lp:
            mods_lps = [[] for _ in mod_props]
            for read_mod_scores in mod_type_stats.values():
                try:
                    for mod_i, mod_lp in enumerate([
                            read_mod_scores[mod_type]
                            for mod_type in mod_props]):
                        mods_lps[mod_i].append(mod_lp)
                except KeyError:
                    continue
            mod_site.add_sample_field('LOG_PROBS', ','.join(
                ';'.join('{:.2f}'.format(lp) for lp in mod_i_lps)
                for mod_i_lps in mods_lps))

        return mod_site

    def close(self):
        self.mods_db.close()


if __name__ == '__main__':
    sys.stderr.write('This is a module. See commands with `megalodon -h`')
    sys.exit(1)<|MERGE_RESOLUTION|>--- conflicted
+++ resolved
@@ -1687,15 +1687,9 @@
         if load_uuid_index_in_memory:
             self.mods_db = ModsDb(mods_db_fn, in_mem_dbid_to_uuid=True)
         else:
-<<<<<<< HEAD
             self.mods_db = ModsDb(mods_db_fn)
         self.n_uniq_stats = None
-=======
-            self.mods_db = ModsDb(
-                mods_db_fn, in_mem_dbid_to_chrm=True, in_mem_dbid_to_mod=True)
         self.mods_db.check_data_covering_index_exists()
-        self.n_uniq_mods = None
->>>>>>> 758461db
         assert agg_info.method in mh.MOD_AGG_METHOD_NAMES
         self.agg_method = agg_info.method
         self.binary_thresh = agg_info.binary_threshold
