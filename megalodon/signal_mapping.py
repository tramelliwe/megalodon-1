--- conflicted
+++ resolved
@@ -61,21 +61,16 @@
     sig_mapping = tai_mapping.SignalMapping.from_remapping_path(
         path, int_ref, stride, sig)
 
-<<<<<<< HEAD
-    return (sig_mapping.get_read_dictionary(),
-=======
-    # annotate and/or apply mod diffs
+    # annotate mod motifs
     if ref_out_info.ref_mods_all_motifs is not None:
         # annotate all mod base motif positions with alts
         int_ref = set_all_motif_mods(
-            remapping.integer_reference, ref_out_info.ref_mods_all_motifs,
+            int_ref, ref_out_info.ref_mods_all_motifs,
             ref_out_info.collapse_alphabet)
         # set new Reference with mods annotated
-        remapping.integer_reference = int_ref
+        sig_mapping.Reference = int_ref
 
-    return (remapping.get_read_dictionary(
-        shift_from_pA, scale_from_pA, read_id),
->>>>>>> cbeb5861
+    return (sig_mapping.get_read_dictionary(),
             prepare_mapping_funcs.RemapResult.SUCCESS)
 
 
