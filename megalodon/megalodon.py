--- conflicted
+++ resolved
@@ -119,14 +119,11 @@
     return
 
 def process_read(
-<<<<<<< HEAD
         raw_sig, read_id, model_info, bc_q, caller_conn,
         sig_map_q, sig_map_data, snps_data, snps_q, mods_q, mods_info,
-        fast5_fn, failed_reads_q, edge_buffer):
-=======
+        fast5_fn, failed_reads_q):
         raw_sig, read_id, model_info, bc_q, caller_conn, snps_data, snps_q,
         mods_q, mods_info, fast5_fn, failed_reads_q):
->>>>>>> dd44bf37
     """ Workhorse per-read megalodon function (connects all the parts)
     """
     if model_info.is_cat_mod:
@@ -245,19 +242,12 @@
 
 def _process_reads_worker(
         read_file_q, bc_q, snps_q, failed_reads_q, mods_q, caller_conn,
-<<<<<<< HEAD
-        sig_map_q,
-        model_info, snps_data, mods_info, edge_buffer, device):
+        sig_map_q, model_info, snps_data, mods_info, device):
     model_info.prep_model_worker(device)
     snps_data.reopen_variant_index()
     stride = model_info.guess_model_stride(model_info.model)
-=======
-        model_info, snps_data, mods_info, device):
-    model_info.prep_model_worker(device)
-    snps_data.reopen_variant_index()
     logger = logging.get_logger('main')
     logger.debug('Starting read worker {}'.format(mp.current_process()))
->>>>>>> dd44bf37
 
     while True:
         try:
@@ -280,14 +270,9 @@
             raw_sig = (dacs - med) / mad
             sig_map_data = (fast5_fn, dacs, (med, mad), stride)
             process_read(
-<<<<<<< HEAD
                 raw_sig, read_id, model_info, bc_q, caller_conn,
                 sig_map_q, sig_map_data, snps_data, snps_q, mods_q, mods_info,
-                fast5_fn, failed_reads_q, edge_buffer)
-=======
-                raw_sig, read_id, model_info, bc_q, caller_conn, snps_data,
-                snps_q, mods_q, mods_info, fast5_fn, failed_reads_q)
->>>>>>> dd44bf37
+                fast5_fn, failed_reads_q)
             failed_reads_q.put((
                 False, True, None, None, None, raw_sig.shape[0]))
             logger.debug('Successfully processed read {}'.format(read_id))
@@ -612,13 +597,8 @@
         map_conns.append(map_conn)
         p = mp.Process(
             target=_process_reads_worker, args=(
-                read_file_q, bc_q, snps_q, failed_reads_q, mods_q,
-<<<<<<< HEAD
-                caller_conn, sig_map_q, model_info, snps_data, mods_info,
-                edge_buffer, device))
-=======
-                caller_conn, model_info, snps_data, mods_info, device))
->>>>>>> dd44bf37
+                read_file_q, bc_q, snps_q, failed_reads_q, mods_q, caller_conn,
+                sig_map_q, model_info, snps_data, mods_info, device))
         p.daemon = True
         p.start()
         proc_reads_ps.append(p)
