import os
import sys
import h5py
import queue
import threading
import traceback
from time import sleep
import multiprocessing as mp
from itertools import product
from collections import defaultdict, OrderedDict

import numpy as np
from tqdm import tqdm
from tqdm._utils import _term_move_up

from megalodon import (
    aggregate, backends, fast5_io, logging, mapping, mods,
    variants, megalodon_helper as mh)


# set blas library environment variables (without these the cblas calls
# can completely halt processing)
os.environ['OMP_NUM_THREADS'] = '1'
os.environ['OPENBLAS_NUM_THREADS'] = '1'

_DO_PROFILE = False
_UNEXPECTED_ERROR_CODE = 'Unexpected error'
_UNEXPECTED_ERROR_FN = 'unexpected_megalodon_errors.{}.err'
_MAX_NUM_UNEXP_ERRORS = 50
DO_INTERPOLATE_SIG_POS = False
# update error text when 10% more errors are found
ERR_UPDATE_PROP = 0.1
LOGGER = logging.get_logger()


###################
# Read Processing #
###################

def handle_errors(func, args, r_vals, out_q, fast5_fn, failed_reads_q):
    try:
        if isinstance(out_q, mp.queues.Queue):
            out_q.put((func(*args), r_vals))
        else:
            out_q.send((func(*args), r_vals))
    except KeyboardInterrupt:
        failed_reads_q.put(
            (True, False, 'Keyboard interrupt', fast5_fn, None, 0))
        return
    except mh.MegaError as e:
        failed_reads_q.put((True, False, str(e), fast5_fn, None, 0))
    except Exception:
        failed_reads_q.put((
            True, False, _UNEXPECTED_ERROR_CODE, fast5_fn,
            traceback.format_exc(), 0))


def interpolate_sig_pos(r_to_q_poss, mapped_rl_cumsum):
    # TODO Need to test and optimize this function
    # interpolate signal positions for consecutive reference bases assigned
    # to the same query base
    ref_to_block = np.empty(r_to_q_poss.shape[0], dtype=np.int32)
    prev_query_pos = -1
    curr_stay_bases = 0
    for ref_pos, query_pos in enumerate(r_to_q_poss):
        # backsteps shouldn't be possible, but handled here
        if query_pos <= prev_query_pos:
            curr_stay_bases += 1
            continue
        ref_to_block[ref_pos - curr_stay_bases:ref_pos + 1] = np.around(
            np.linspace(
                start=ref_to_block[ref_pos - curr_stay_bases - 1],
                stop=mapped_rl_cumsum[query_pos], num=curr_stay_bases + 2,
                endpoint=True)[1:]).astype(np.int32)
        curr_stay_bases = 0
        prev_query_pos = query_pos
    # for stay at end of read there is no signal point to interpolate to
    # so copy last value
    if curr_stay_bases > 0:
        ref_to_block[
            ref_to_block.shape[0] - curr_stay_bases:] = ref_to_block[
                ref_to_block.shape[0] - curr_stay_bases - 1]
    return ref_to_block


def process_read(
<<<<<<< HEAD
        sig_info, seq_summ_info, model_info, bc_q, caller_conn, sig_map_q,
        ref_out_info, vars_data, vars_q, mods_q, mod_pos_conn, mods_info,
        failed_reads_q,
        signal_reversed):
=======
        sig_info, model_info, bc_q, caller_conn, sig_map_q, ref_out_info,
        vars_data, vars_q, mod_data_size, mod_data_conn, mod_pos_conn,
        mods_info, failed_reads_q, signal_reversed):
>>>>>>> e4a10522
    """ Workhorse per-read megalodon function (connects all the parts)
    """
    # perform basecalling using loaded backend
    (r_seq, r_qual, rl_cumsum, can_post, sig_info, post_w_mods,
     mods_scores) = model_info.basecall_read(
         sig_info, return_post_w_mods=mod_data_conn is not None,
         return_mod_scores=mods_info.do_output_mods,
         update_sig_info=sig_map_q is not None,
         signal_reversed=signal_reversed)
    if bc_q is not None:
        if signal_reversed:
            if mods_scores is not None:
                mods_scores = mods_scores[::-1]
            # convert seq_summ_info to tuple since namedtuples can't be
            # pickled for passing through a queue.
            bc_q.put((
                sig_info.read_id, r_seq[::-1], r_qual[::-1], mods_scores,
                tuple(seq_summ_info)))
        else:
            bc_q.put((
                sig_info.read_id, r_seq, r_qual, mods_scores,
                tuple(seq_summ_info)))

    # if no mapping connection return after basecalls are passed out
    if caller_conn is None:
        return

    # map read and record mapping from reference to query positions
    r_ref_seq, r_to_q_poss, r_ref_pos, r_cigar = mapping.map_read(
        r_seq, sig_info.read_id, caller_conn, signal_reversed)
    np_ref_seq = mh.seq_to_int(r_ref_seq, error_on_invalid=False)

    sig_map_res = None
    if sig_map_q is not None:
        pass_sig_map_filts = mapping.read_passes_filters(
            ref_out_info, len(r_seq), r_ref_pos.q_trim_start,
            r_ref_pos.q_trim_end, r_cigar)
        sig_map_res = signal_mapping.SIG_MAP_RESULT(
            pass_sig_map_filts, sig_info.fast5_fn, sig_info.dacs,
            sig_info.scale_params, r_ref_seq, sig_info.stride,
            sig_info.read_id, r_to_q_poss, rl_cumsum, r_ref_pos, ref_out_info)
        if not ref_out_info.annotate_mods and pass_sig_map_filts:
            try:
                sig_map_q.put(signal_mapping.get_remapping(*sig_map_res[1:]))
            except Exception as e:
                LOGGER.debug((
                    'Read: {} {} failed mapped signal validation with ' +
                    'error: {}').format(
                        sig_info.fast5_fn, sig_info.read_id, str(e)))
                # taiyaki errors can contain newlines so split them here
                failed_reads_q.put((
                    True, False, ' ::: '.join(str(e).strip().split('\n')),
                    sig_info.fast5_fn, None, 0))

    # get mapped start in post and run len to mapped bit of output
    post_mapped_start, post_mapped_end = (rl_cumsum[r_ref_pos.q_trim_start],
                                          rl_cumsum[r_ref_pos.q_trim_end])
    mapped_rl_cumsum = rl_cumsum[
        r_ref_pos.q_trim_start:r_ref_pos.q_trim_end + 1] - post_mapped_start
    if DO_INTERPOLATE_SIG_POS:
        ref_to_block = interpolate_sig_pos(r_to_q_poss, mapped_rl_cumsum)
    else:
        ref_to_block = mapped_rl_cumsum[r_to_q_poss]

    if vars_q is not None:
        assert not signal_reversed, (
            'Reversed raw signal (RNA) not compatible with sequence ' +
            'variant detection.')
        mapped_can_post = can_post[post_mapped_start:post_mapped_end]
        handle_errors(
            func=variants.call_read_vars,
            args=(vars_data, r_ref_pos, np_ref_seq, ref_to_block,
                  mapped_can_post),
            r_vals=(sig_info.read_id, r_ref_pos.chrm, r_ref_pos.strand,
                    r_ref_pos.start, r_ref_seq, len(r_seq),
                    r_ref_pos.q_trim_start, r_ref_pos.q_trim_end, r_cigar),
            out_q=vars_q,
            fast5_fn=sig_info.fast5_fn + ':::' + sig_info.read_id,
            failed_reads_q=failed_reads_q)
    if mod_data_conn is not None:
        mapped_post_w_mods = post_w_mods[post_mapped_start:post_mapped_end]
        mod_sig_map_q = sig_map_q if ref_out_info.annotate_mods else None
        handle_errors(
            func=mods.call_read_mods,
            args=(r_ref_pos, r_ref_seq, ref_to_block, mapped_post_w_mods,
                  mods_info, mod_data_size, mod_pos_conn, mod_sig_map_q,
                  sig_map_res, signal_reversed, sig_info.read_id),
            r_vals=(sig_info.read_id, r_ref_pos.chrm, r_ref_pos.strand,
                    r_ref_pos.start, r_ref_seq, len(r_seq),
                    r_ref_pos.q_trim_start, r_ref_pos.q_trim_end, r_cigar),
            out_q=mod_data_conn,
            fast5_fn=sig_info.fast5_fn + ':::' + sig_info.read_id,
            failed_reads_q=failed_reads_q)


####################
# Multi-processing #
####################

def _get_bc_queue(
        bc_q, bc_conn, out_dir, bc_fmt, do_output_mods, mod_long_names):
    def write_read(read_id, r_seq, r_qual, mods_scores, seq_summ_info):
        if write_fastq:
            if r_qual is None:
                r_qual = '!' * len(r_seq)
            bc_fp.write('@{}\n{}\n+\n{}\n'.format(read_id, r_seq, r_qual))
        else:
            bc_fp.write('>{}\n{}\n'.format(read_id, r_seq))

        # TODO fill out as many of these attributes as possible from this point
        """seq_summ_info = seq_summ_info._replace(
            passes_filtering, template_start, num_events_template,
            template_duration, sequence_length_template, mean_qscore_template,
            strand_score_template, median_template, mad_template,
            scaling_median_template, scaling_mad_template)"""
        seq_summ_fp.write('\t'.join(map(str, seq_summ_info)) + '\n')

        if do_output_mods:
            try:
                mods_fp.create_dataset(
                    'Reads/' + read_id, data=mods_scores,
                    compression="gzip")
            except RuntimeError:
                # same read_id encountered previously
                pass

    bc_fp = open(mh.get_megalodon_fn(out_dir, mh.BC_NAME) + '.' + bc_fmt, 'w')
    write_fastq = bc_fmt == 'fastq'
    seq_summ_fp = open(mh.get_megalodon_fn(out_dir, mh.SEQ_SUMM_NAME), 'w')
    seq_summ_fp.write('\t'.join(mh.SEQ_SUMM_INFO._fields) + '\n')
    # TODO convert this to writing un-aligned sam with htseq recommended format
    if do_output_mods:
        mods_fp = h5py.File(mh.get_megalodon_fn(out_dir, mh.BC_MODS_NAME), 'w')
        mods_fp.create_group('Reads')
        mods_fp.create_dataset(
            'mod_long_names', data=np.array(mod_long_names, dtype='S'),
            dtype=h5py.special_dtype(vlen=str))

    while True:
        try:
<<<<<<< HEAD
            read_id, r_seq, r_qual, mods_scores, seq_summ_info = bc_q.get(
                block=True, timeout=1)
            # convert seq_summ_info back into namedtuple after passing through
            # queue
            seq_summ_info = mh.SEQ_SUMM_INFO(*seq_summ_info)
            write_read(read_id, r_seq, r_qual, mods_scores, seq_summ_info)
=======
            read_id, r_seq, r_qual, mods_scores = bc_q.get(
                block=True, timeout=0.01)
            write_read(read_id, r_seq, r_qual, mods_scores)
>>>>>>> e4a10522
        except queue.Empty:
            if bc_conn.poll():
                break
            continue

    while not bc_q.empty():
<<<<<<< HEAD
        read_id, r_seq, r_qual, mods_scores, seq_summ_info = bc_q.get(
            block=False)
        seq_summ_info = mh.SEQ_SUMM_INFO(*seq_summ_info)
        write_read(read_id, r_seq, r_qual, mods_scores, seq_summ_info)
=======
        read_id, r_seq, r_qual, mods_scores = bc_q.get(block=False)
        write_read(read_id, r_seq, r_qual, mods_scores)
>>>>>>> e4a10522

    bc_fp.close()
    if do_output_mods:
        mods_fp.close()


def _process_reads_worker(
        read_file_q, bc_q, vars_q, failed_reads_q, mod_data_conn,
        mod_data_size, mod_pos_conn, caller_conn, sig_map_q, ref_out_info,
        model_info, vars_data, mods_info, device, signal_reversed):
    # wrap process prep in try loop to avoid stalled command
    try:
        model_info.prep_model_worker(device)
        vars_data.reopen_variant_index()
        LOGGER.debug('Starting read worker {}'.format(mp.current_process()))
        sig_info = None
    except Exception:
        if caller_conn is not None:
            caller_conn.send(True)
        LOGGER.debug(('Read worker {} has failed process preparation.\n' +
                      'Full error traceback:\n{}').format(
                          mp.current_process(), traceback.format_exc()))

    while True:
        try:
            try:
                fast5_fn, read_id = read_file_q.get(block=True, timeout=0.01)
            except queue.Empty:
                continue

            if fast5_fn is None:
                if caller_conn is not None:
                    caller_conn.send(True)
                LOGGER.debug('Gracefully exiting read worker {}'.format(
                    mp.current_process()))
                break
            LOGGER.debug('Analyzing read {}'.format(read_id))
            sig_info, seq_summ_info = model_info.extract_signal_info(
                fast5_fn, read_id, sig_map_q is not None)
            process_read(
<<<<<<< HEAD
                sig_info, seq_summ_info, model_info, bc_q, caller_conn,
                sig_map_q, ref_out_info, vars_data, vars_q, mods_q,
                mod_pos_conn, mods_info, failed_reads_q, signal_reversed)
=======
                sig_info, model_info, bc_q, caller_conn, sig_map_q,
                ref_out_info, vars_data, vars_q, mod_data_size,
                mod_data_conn, mod_pos_conn, mods_info, failed_reads_q,
                signal_reversed)
>>>>>>> e4a10522
            failed_reads_q.put((
                False, True, None, None, None, sig_info.raw_len))
            LOGGER.debug('Successfully processed read {}'.format(read_id))
        except KeyboardInterrupt:
            failed_reads_q.put((
                True, True, 'Keyboard interrupt', fast5_fn, None, 0))
            LOGGER.debug('Keyboard interrupt during read {}'.format(read_id))
            return
        except mh.MegaError as e:
            raw_len = sig_info.raw_len if hasattr(sig_info, 'raw_len') else 0
            failed_reads_q.put((
                True, True, str(e), fast5_fn + ':::' + read_id, None, raw_len))
            LOGGER.debug('Incomplete processing for read {} ::: {}'.format(
                read_id, str(e)))
        except Exception:
            failed_reads_q.put((
                True, True, _UNEXPECTED_ERROR_CODE, fast5_fn + ':::' + read_id,
                traceback.format_exc(), 0))
            LOGGER.debug('Unexpected error for read {}'.format(read_id))


if _DO_PROFILE:
    _process_reads_wrapper = _process_reads_worker

    def _process_reads_worker(*args):
        import cProfile
        cProfile.runctx('_process_reads_wrapper(*args)', globals(), locals(),
                        filename='read_processing.prof')


############################
# Post Per-read Processing #
############################

def post_process_mapping(map_bn, map_fmt, ref_fn):
    map_fn = map_bn + '.' + map_fmt
    map_sort_fn = map_bn + '.sorted.bam'
    map_p = mp.Process(
        target=mapping.sort_and_index_mapping,
        args=(map_fn, map_sort_fn, ref_fn, True), daemon=True)
    map_p.start()

    return map_p, map_sort_fn


def start_sort_mapping_procs(outputs, out_dir, map_out_fmt, ref_fn, mlns):
    map_p = mod_map_ps = var_map_p = var_sort_fn = None
    if mh.MAP_NAME in outputs:
        LOGGER.info('Spawning process to sort mappings')
        map_p, _ = post_process_mapping(
            mh.get_megalodon_fn(out_dir, mh.MAP_NAME), map_out_fmt, ref_fn)
    if mh.MOD_MAP_NAME in outputs:
        LOGGER.info('Spawning process to sort modified base mappings')
        mod_map_ps = [post_process_mapping(
            '{}.{}'.format(mh.get_megalodon_fn(out_dir, mh.MOD_MAP_NAME), mln),
            map_out_fmt, ref_fn)[0] for _, mln in mlns]
    if mh.VAR_MAP_NAME in outputs:
        LOGGER.info('Spawning process to sort variant mappings')
        var_map_p, var_sort_fn = post_process_mapping(
            mh.get_megalodon_fn(out_dir, mh.VAR_MAP_NAME), map_out_fmt, ref_fn)
    return map_p, mod_map_ps, var_map_p, var_sort_fn


def get_map_procs(
        map_p, mod_map_ps, var_map_p, var_sort_fn, index_variant_fn,
        variant_fn):
    if var_map_p is not None:
        if var_map_p.is_alive():
            LOGGER.info('Waiting for variant mappings sort')
            var_map_p.join()
        if index_variant_fn is not None and var_sort_fn is not None:
            LOGGER.info(variants.get_whatshap_command(
                index_variant_fn, var_sort_fn,
                mh.add_fn_suffix(variant_fn, 'phased')))
    if mod_map_ps is not None:
        if any(mod_map_p.is_alive() for mod_map_p in mod_map_ps):
            LOGGER.info('Waiting for modified base mappings sort')
            for mod_map_p in mod_map_ps:
                mod_map_p.join()
    if map_p is not None:
        if map_p.is_alive():
            LOGGER.info('Waiting for mappings sort')
            map_p.join()


##########################
# Dynamic error updating #
##########################

def _fill_files_queue(
        read_file_q, fast5s_dir, num_reads, read_ids_fn, recursive, num_ps,
        num_reads_conn):
    valid_read_ids = None
    if read_ids_fn is not None:
        with open(read_ids_fn) as read_ids_fp:
            valid_read_ids = set(line.strip() for line in read_ids_fp)
    used_read_ids = set()
    # fill queue with read filename and read id tuples
    for fast5_fn, read_id in fast5_io.iterate_fast5_reads(
            fast5s_dir, recursive=recursive):
        if valid_read_ids is not None and read_id not in valid_read_ids:
            continue
        if read_id in used_read_ids:
            LOGGER.debug(
                ('Read ID ({}) found in previous read and will not ' +
                 'process from {}.').format(read_id, fast5_fn))
            continue
        if fast5_fn is None or read_id is None:
            continue
        read_file_q.put((fast5_fn, read_id))
        used_read_ids.add(read_id)
        if num_reads is not None and len(used_read_ids) >= num_reads:
            break
    # add None to indicate that read processes should return
    for _ in range(num_ps):
        read_file_q.put((None, None))
    num_reads_conn.send(len(used_read_ids))


def format_fail_summ(header, fail_summ=[], reads_called=0, num_errs=None):
    summ_errs = sorted(fail_summ)[::-1]
    if num_errs is not None:
        summ_errs = summ_errs[:num_errs]
        if len(summ_errs) < num_errs:
            summ_errs.extend([(None, '') for _ in range(
                num_errs - len(summ_errs))])
    errs_str = '\n'.join(
        "{:8.1f}% ({:>7} reads)".format(
            100 * n_fns / float(reads_called), n_fns) +
        " : " + '{:<80}'.format(err)
        if (n_fns is not None and reads_called > 0) else
        '     -----' for n_fns, err in summ_errs)
    return '\n'.join((header, errs_str))


def prep_errors_bar(
        num_update_errors, tot_reads, suppress_progress, do_show_qs, getter_qs,
        mod_data_size, curr_num_reads=0, start_time=None):
    num_qs = 0
    if do_show_qs:
        valid_q_names = [q_name for q_name, q_vals in getter_qs.items()
                         if q_vals.queue is not None]
        if mod_data_size is not None:
            valid_q_names.append(mh.PR_MOD_NAME)
        num_qs = len(valid_q_names)
    if num_update_errors > 0 and not suppress_progress:
        # add lines for dynamic error messages
        # note 2 extra lines for header and bar
        sys.stderr.write(
            '\n'.join(['' for _ in range(num_update_errors + 2)]))
    bar = prog_prefix = bar_header = q_bars = None
    if suppress_progress:
        num_update_errors = 0
    else:
        bar = tqdm(total=tot_reads, smoothing=0, initial=curr_num_reads,
                   unit=' read(s)', dynamic_ncols=True, position=0,
                   desc='Read Processing')
        if start_time is not None:
            bar.start_t = start_time
        if num_qs > 0:
            q_bars = OrderedDict((q_name, tqdm(
                desc=q_name, total=mh._MAX_QUEUE_SIZE, smoothing=0,
                dynamic_ncols=True, position=q_num + 1,
                bar_format='output queue capacity {desc: <20}: ' +
                '{percentage:3.0f}%|{bar}| {n_fmt}/{total_fmt}'))
                                 for q_num, q_name in enumerate(valid_q_names))
    if num_update_errors > 0:
        prog_prefix = ''.join(
            [_term_move_up(), ] * (num_update_errors + 1)) + '\r'
        if num_qs > 0:
            bar_header = (
                '{} most common unsuccessful processing stages (full ' +
                'output queues indicate I/O bottleneck):').format(
                    num_update_errors)
        else:
            bar_header = (
                '{} most common unsuccessful processing stages:').format(
                    num_update_errors)
        # write failed read update header
        bar.write(prog_prefix + format_fail_summ(
            bar_header, num_errs=num_update_errors), file=sys.stderr)

    return bar, q_bars, prog_prefix, bar_header


def _get_fail_queue(
        failed_reads_q, f_conn, getter_num_reads_conn, num_update_errors,
        suppress_progress, do_show_qs, getter_qs, mod_data_size):
    def update_prog(reads_called, sig_called, unexp_err_fp, last_err_write,
                    read_called=True):
        if is_err:
            failed_reads[err_type].append(fast5_fn)
            if err_type == _UNEXPECTED_ERROR_CODE:
                if len(failed_reads[_UNEXPECTED_ERROR_CODE]) == 1:
                    unexp_err_fp = open(_UNEXPECTED_ERROR_FN.format(
                        np.random.randint(10000)), 'w')
                if len(failed_reads[err_type]) >= _MAX_NUM_UNEXP_ERRORS:
                    unexp_err_fp.close()
                else:
                    unexp_err_fp.write(
                        fast5_fn + '\n:::\n' + err_tb + '\n\n\n')
                    unexp_err_fp.flush()
        if do_update_prog:
            if not suppress_progress:
                try:
                    bar.set_postfix({
                        'ksamp/s': (sig_called / 1000) /
                        bar.format_dict['elapsed']}, refresh=False)
                except AttributeError:
                    # sometimes get no format_dict error
                    # so don't include ksample/s if so
                    pass
                if q_bars is not None:
                    for q_name, q_bar in q_bars.items():
                        if q_name == mh.PR_MOD_NAME:
                            # clip value for potential mp issues
                            q_bar.n = max(0, min(
                                mod_data_size.value, mh._MAX_QUEUE_SIZE))
                        else:
                            q_bar.n = getter_qs[q_name].queue.qsize()
                        # trigger display refresh
                        q_bar.update(0)
                if read_called:
                    bar.update()
                if num_update_errors > 0:
                    err_types = [
                        (len(fns), err) for err, fns in failed_reads.items()]
                    num_errs = sum((x[0] for x in err_types))
                    if num_errs > 0 and (
                            last_err_write == 0 or
                            num_errs / last_err_write > 1 + ERR_UPDATE_PROP):
                        last_err_write = num_errs
                        bar.write(prog_prefix + format_fail_summ(
                            bar_header, err_types, reads_called,
                            num_update_errors), file=sys.stderr)

        return unexp_err_fp, last_err_write

    LOGGER.info('Processing reads.')
    reads_called = sig_called = last_err_write = 0
    unexp_err_fp = None
    failed_reads = defaultdict(list)
    bar, q_bars, prog_prefix, bar_header = prep_errors_bar(
        num_update_errors, None, suppress_progress, do_show_qs, getter_qs,
        mod_data_size)
    while True:
        try:
            try:
                (is_err, do_update_prog, err_type, fast5_fn,
                 err_tb, n_sig) = failed_reads_q.get(block=True, timeout=0.01)
                sig_called += n_sig
                reads_called += 1
                unexp_err_fp, last_err_write = update_prog(
                    reads_called, sig_called, unexp_err_fp, last_err_write)
            except queue.Empty:
                # get total number of reads once all reads are enumerated
                if bar is not None and bar.total is None:
                    if getter_num_reads_conn.poll():
                        bar.total = getter_num_reads_conn.recv()
                else:
                    # if all reads are done signal was sent from main thread
                    if f_conn.poll():
                        break
                continue
        except KeyboardInterrupt:
            # exit gracefully on keyboard inturrupt
            return
    if not suppress_progress:
        if q_bars is not None:
            while any(mod_data_size.value > 0 if q_name == mh.PR_MOD_NAME else
                      not getter_qs[q_name].queue.empty()
                      for q_name in q_bars.keys()):
                unexp_err_fp, last_err_write = update_prog(
                    reads_called, 0, unexp_err_fp, last_err_write, False)
        bar.close()
        if q_bars is not None:
            for q_bar in q_bars.values():
                q_bar.close()

    if len(failed_reads[_UNEXPECTED_ERROR_CODE]) >= 1:
        LOGGER.warning((
            'Unexpected errors occured. See full ' +
            'error stack traces for first (up to) {0:d} errors in ' +
            '"{1}"').format(_MAX_NUM_UNEXP_ERRORS, unexp_err_fp.name))
    if any(len(fns) > 0 for fns in failed_reads.values()):
        LOGGER.info(
            format_fail_summ(
                'Unsuccessful processing types:',
                [(len(fns), err) for err, fns in failed_reads.items()
                 if len(fns) > 0], reads_called))
        # TODO flag to output failed read names to file
    else:
        LOGGER.info('All reads processed successfully.')


#######################
# All read processing #
#######################

def process_all_reads(
        fast5s_dir, recursive, num_reads, read_ids_fn, model_info, outputs,
        out_dir, bc_fmt, aligner, vars_data, num_ps, num_update_errors,
        suppress_progress, mods_info, db_safety, ref_out_info, signal_reversed,
        do_show_qs):
    LOGGER.info('Preparing workers to process reads.')
    # read filename queue filler
    # Note no maxsize for this queue to compute total number of reads while
    # also not delaying read processing
    read_file_q = mp.Queue()
    num_reads_conn, getter_num_reads_conn = mp.Pipe()
    files_p = mp.Process(
        target=_fill_files_queue, args=(
            read_file_q, fast5s_dir, num_reads, read_ids_fn, recursive,
            num_ps, num_reads_conn),
        daemon=True)
    files_p.start()

    # start output type getters/writers
    getter_qs = OrderedDict(
        (out_name, mh.GETTER_PROC(None, None, None)) for out_name in (
            mh.BC_NAME, mh.MAP_NAME, mh.SIG_MAP_NAME, mh.PR_VAR_NAME))
    # handle mods more efficiently via list of pipes
    mod_res_p = mod_pos_p = mod_data_size = None
    if mh.BC_NAME in outputs or mh.BC_MODS_NAME in outputs:
        if mh.BC_NAME not in outputs:
            outputs.append(mh.BC_NAME)
        getter_qs[mh.BC_NAME] = mh.create_getter_q(
            _get_bc_queue, (out_dir, bc_fmt, mods_info.do_output_mods,
                            mods_info.mod_long_names))
    if mh.MAP_NAME in outputs:
        do_output_pr_refs = (mh.PR_REF_NAME in outputs and
                             not ref_out_info.annotate_mods and
                             not ref_out_info.annotate_vars)
        getter_qs[mh.MAP_NAME] = mh.create_getter_q(
            mapping._get_map_queue, (
                out_dir, aligner.ref_names_and_lens, aligner.out_fmt,
                aligner.ref_fn, do_output_pr_refs, ref_out_info))
    if mh.PR_VAR_NAME in outputs:
        pr_refs_fn = mh.get_megalodon_fn(out_dir, mh.PR_REF_NAME) if (
            mh.PR_REF_NAME in outputs and ref_out_info.annotate_vars) else None
        var_map_fn = (
            mh.get_megalodon_fn(out_dir, mh.VAR_MAP_NAME) + '.' +
            aligner.out_fmt) if mh.VAR_MAP_NAME in outputs else None
        vars_txt_fn = (mh.get_megalodon_fn(out_dir, mh.PR_VAR_TXT_NAME)
                       if vars_data.write_vars_txt else None)
        getter_qs[mh.PR_VAR_NAME] = mh.create_getter_q(
            variants._get_variants_queue, (
                mh.get_megalodon_fn(out_dir, mh.PR_VAR_NAME),
                vars_txt_fn, db_safety, pr_refs_fn, ref_out_info,
                var_map_fn, aligner.ref_names_and_lens, aligner.ref_fn,
                vars_data.loc_index_in_memory))
    if mh.PR_MOD_NAME in outputs:
        pr_refs_fn = mh.get_megalodon_fn(out_dir, mh.PR_REF_NAME) if (
            mh.PR_REF_NAME in outputs and ref_out_info.annotate_mods) else None
        mod_map_fns = None
        if mh.MOD_MAP_NAME in outputs:
            mod_map_fns = [(mod_base, '{}.{}.'.format(
                mh.get_megalodon_fn(out_dir, mh.MOD_MAP_NAME), mln))
                           for mod_base, mln in mods_info.mod_long_names]
        mods_txt_fn = (mh.get_megalodon_fn(out_dir, mh.PR_MOD_TXT_NAME)
                       if mods_info.write_mods_txt else None)
        mods_db_fn = mh.get_megalodon_fn(out_dir, mh.PR_MOD_NAME)
        # TODO handle on-disk index creation
        mods.init_mods_db(
            mods_db_fn, db_safety, aligner.ref_names_and_lens, mods_info)
        # multiprocessing int to count current queue size
        mod_data_size = mp.Value('i', 0)
        mod_data_db_conns, mod_pos_db_conns = [], []
    if mh.SIG_MAP_NAME in outputs:
        alphabet_info = signal_mapping.get_alphabet_info(
            ref_out_info.alphabet, ref_out_info.collapse_alphabet,
            ref_out_info.mod_long_names)
        sig_map_fn = mh.get_megalodon_fn(out_dir, mh.SIG_MAP_NAME)
        getter_qs[mh.SIG_MAP_NAME] = mh.create_getter_q(
            signal_mapping.write_signal_mappings,
            (sig_map_fn, alphabet_info))
    # progress and failed reads getter (no limit on failed reads queue
    # in case error occurs there, don't halt run
    fr_prog_getter = mh.create_getter_q(
        _get_fail_queue, (getter_num_reads_conn, num_update_errors,
                          suppress_progress, do_show_qs, getter_qs,
                          mod_data_size),
        max_size=None)

    proc_reads_ps, map_conns = [], []
    for device in model_info.process_devices:
        mod_data_proc_conn = mod_pos_proc_conn = None
        if mh.PR_MOD_NAME in outputs:
            mod_data_db_conn, mod_data_proc_conn = mp.Pipe(duplex=False)
            mod_data_db_conns.append(mod_data_db_conn)
            mod_pos_db_conn, mod_pos_proc_conn = mp.Pipe()
            mod_pos_db_conns.append(mod_pos_db_conn)
        if aligner is None:
            map_conn, caller_conn = None, None
        else:
            map_conn, caller_conn = mp.Pipe()
        map_conns.append(map_conn)
        p = mp.Process(
            target=_process_reads_worker, args=(
                read_file_q, getter_qs[mh.BC_NAME].queue,
                getter_qs[mh.PR_VAR_NAME].queue, fr_prog_getter.queue,
                mod_data_proc_conn, mod_data_size, mod_pos_proc_conn,
                caller_conn, getter_qs[mh.SIG_MAP_NAME].queue, ref_out_info,
                model_info, vars_data, mods_info, device, signal_reversed))
        p.daemon = True
        p.start()
        proc_reads_ps.append(p)
        if mh.PR_MOD_NAME in outputs:
            mod_data_proc_conn.close()
            mod_pos_proc_conn.close()

    if mh.PR_MOD_NAME in outputs:
        # start mod getter processes after read processing since processing
        # connections must be closed immediately after creation
        mod_pos_p = mp.Process(
            target=mods._mod_aux_table_inserts, args=(
                mods_db_fn, db_safety, mods_info.pos_index_in_memory,
                mod_pos_db_conns), daemon=True)
        mod_pos_p.start()
        mod_res_p = mp.Process(
            target=mods._get_mods_queue, daemon=True, args=(
                mod_data_db_conns, mod_data_size, mods_db_fn, db_safety,
                aligner.ref_names_and_lens, aligner.ref_fn, mods_txt_fn,
                pr_refs_fn, ref_out_info, mod_map_fns, aligner.out_fmt,
                mods_info))
        mod_res_p.start()

    # ensure process all start up before initializing mapping threads
    sleep(0.1)

    # perform mapping in threads for mappy shared memory interface
    # open threads after all processes have started due to python
    # multiprocess combined with threading instability
    if aligner is None:
        map_read_ts = None
    else:
        map_read_ts = []
        for map_conn in map_conns:
            t = threading.Thread(
                target=mapping._map_read_worker,
                args=(aligner, map_conn, getter_qs[mh.MAP_NAME].queue))
            t.daemon = True
            t.start()
            map_read_ts.append(t)

    # join worker/getter processes
    try:
        files_p.join()
        for proc_reads_p in proc_reads_ps:
            proc_reads_p.join()
        if map_read_ts is not None:
            for map_t in map_read_ts:
                map_t.join()
        # comm to getter processes to return
        if fr_prog_getter.proc.is_alive():
            fr_prog_getter.conn.send(True)
            fr_prog_getter.proc.join()
        if mod_pos_p is not None:
            mod_pos_p.join()
        for out_name, getter_q in getter_qs.items():
            if out_name in outputs and getter_q.proc.is_alive():
                getter_q.conn.send(True)
                if out_name == mh.PR_VAR_NAME:
                    LOGGER.info(
                        'Waiting for variants database to complete indexing.')
                getter_q.proc.join()
        if mod_res_p.is_alive():
            LOGGER.info('Waiting for mods database to complete indexing.')
        mod_res_p.join()

    except KeyboardInterrupt:
        LOGGER.error('Exiting due to keyboard interrupt.')
        sys.exit(1)


####################
# Input validation #
####################

def parse_aligner_args(args):
    if len(mh.ALIGN_OUTPUTS.intersection(args.outputs)) > 0:
        if args.reference is None:
            LOGGER.error(
                ('Output(s) requiring reference alignment requested ({}), ' +
                 'but --reference not provided.').format(', '.join(
                    mh.ALIGN_OUTPUTS.intersection(args.outputs))))
            sys.exit(1)
        LOGGER.info('Loading reference.')
        if not (os.path.exists(args.reference) and
                os.path.isfile(args.reference)):
            LOGGER.error('Provided reference file does not exist or is ' +
                         'not a file.')
            sys.exit(1)
        aligner = mapping.alignerPlus(
            str(args.reference), preset=str('map-ont'), best_n=1)
        setattr(aligner, 'out_fmt', args.mappings_format)
        setattr(aligner, 'ref_fn', mh.resolve_path(args.reference))
        aligner.add_ref_lens()
        if mh.MAP_NAME in args.outputs:
            # test that alignment file can be opened
            mapping.test_open_alignment_out_file(
                args.output_directory, aligner.out_fmt,
                aligner.ref_names_and_lens, aligner.ref_fn)
    else:
        aligner = None
        if args.reference is not None:
            LOGGER.warning(
                '[--reference] provided, but no [--outputs] requiring ' +
                'alignment was requested. Argument will be ignored.')
    return aligner


def parse_var_args(args, model_info, aligner):
    if args.ref_include_variants and mh.PR_VAR_NAME not in args.outputs:
        LOGGER.warning('--ref-include-variants set, so adding ' +
                       '"per_read_vars" to --outputs.')
        args.outputs.append(mh.PR_VAR_NAME)
    if mh.VAR_MAP_NAME in args.outputs and \
       mh.PR_VAR_NAME not in args.outputs:
        LOGGER.warning((
            'Adding "{}" to --outputs since "{}" was requested. For full ' +
            'phased variant pipeline add "{}" or run aggregation after run ' +
            'is complete.').format(mh.PR_VAR_NAME, mh.VAR_MAP_NAME,
                                   mh.VAR_NAME))
        args.outputs.append(mh.PR_VAR_NAME)
    if mh.VAR_NAME in args.outputs and mh.PR_VAR_NAME not in args.outputs:
        LOGGER.warning((
            'Adding "{}" to --outputs since "{}" was requested.').format(
                mh.PR_VAR_NAME, mh.VAR_NAME))
        args.outputs.append(mh.PR_VAR_NAME)
    if mh.PR_VAR_NAME in args.outputs and args.variant_filename is None:
        LOGGER.error(
            '{} output requested, '.format(mh.PR_VAR_NAME) +
            'but --variant-filename not provided.')
        sys.exit(1)
    if mh.PR_VAR_NAME in args.outputs and not (
            model_info.is_cat_mod or
            mh.nstate_to_nbase(model_info.output_size) == 4):
        LOGGER.error(
            'Variant calling from naive modified base flip-flop model is ' +
            'not supported.')
        sys.exit(1)
    var_calib_fn = mh.get_var_calibration_fn(
        model_info.params.pyguppy.config, args.variant_calibration_filename,
        args.disable_variant_calibration) \
        if mh.PR_VAR_NAME in args.outputs else None
    try:
        vars_data = variants.VarData(
            args.variant_filename, args.max_indel_size,
            args.variant_all_paths, args.write_variants_text,
            args.variant_context_bases, var_calib_fn,
            variants.HAPLIOD_MODE if args.haploid else variants.DIPLOID_MODE,
            aligner, edge_buffer=args.edge_buffer,
            context_min_alt_prob=args.context_min_alt_prob,
            loc_index_in_memory=not args.variant_locations_on_disk,
            variants_are_atomized=args.variants_are_atomized)
    except mh.MegaError as e:
        LOGGER.error(str(e))
        sys.exit(1)
    if args.variant_filename is not None and \
       mh.PR_VAR_NAME not in args.outputs:
        LOGGER.warning(
            '--variants-filename provided, but variants output not ' +
            'requested (via --outputs). Argument will be ignored.')
    if args.rna and mh.PR_VAR_NAME in args.outputs:
        LOGGER.error(
            'Sequence variant analysis of RNA data is not currently ' +
            'supported.')
        sys.exit(1)
    return args, vars_data


def parse_mod_args(args, model_info):
    if args.ref_include_mods and args.ref_mods_all_motifs is not None:
        LOGGER.warning(
            '--ref-include-mods and --ref-mods-all-motifs are not ' +
            'compatible. Ignoring --ref-include-mods')
        args.ref_include_mods = False
    if args.ref_include_mods and not (mh.SIG_MAP_NAME in args.outputs or
                                      mh.PR_REF_NAME in args.outputs):
        LOGGER.warning((
            '--ref-include-mods specified, but neither {} or {} specified ' +
            'in outputs. Ignoring --ref-include-mods').format(
                mh.SIG_MAP_NAME, mh.PR_REF_NAME))
        args.ref_include_mods = False
    if mh.MOD_MAP_NAME in args.outputs and \
       mh.PR_MOD_NAME not in args.outputs:
        LOGGER.warning((
            'Adding "{}" to --outputs since "{}" was requested.').format(
                mh.PR_MOD_NAME, mh.MOD_MAP_NAME))
        args.outputs.append(mh.PR_MOD_NAME)
    if args.ref_include_mods and mh.PR_MOD_NAME not in args.outputs:
        LOGGER.warning('--ref-include-mods set, so adding ' +
                       '"per_read_mods" to --outputs.')
        args.outputs.append(mh.PR_MOD_NAME)
    if mh.PR_MOD_NAME not in args.outputs and mh.MOD_NAME in args.outputs:
        LOGGER.warning('"mods" output requested, so "per_read_mods" will ' +
                       'be added to outputs.')
        args.outputs.append(mh.PR_MOD_NAME)
    if mh.PR_MOD_NAME in args.outputs and not model_info.is_cat_mod:
        LOGGER.error((
            '{} output requested, but specified model does not support ' +
            'calling modified bases.').format(mh.PR_MOD_NAME))
        sys.exit(1)
    if model_info.is_cat_mod and mh.PR_MOD_NAME not in args.outputs and \
       mh.BC_MODS_NAME not in args.outputs:
        LOGGER.warning(
            ('Model supporting modified base calling specified, but neither ' +
             '{} nor {} requested.').format(mh.PR_MOD_NAME, mh.BC_MODS_NAME))
    if args.mod_motif is not None and mh.PR_MOD_NAME not in args.outputs:
        LOGGER.warning(('--mod-motif provided, but {} not requested. ' +
                        'Ignoring --mod-motif.').format(mh.PR_MOD_NAME))
        args.mod_motif = None

    mod_calib_fn = (mh.get_mod_calibration_fn(
        model_info.params.pyguppy.config, args.mod_calibration_filename,
        args.disable_mod_calibration)
                    if mh.PR_MOD_NAME in args.outputs else None)
    if args.mod_aggregate_method == mh.MOD_EM_NAME:
        agg_info = mods.AGG_INFO(mh.MOD_EM_NAME, None)
    elif args.mod_aggregate_method == mh.MOD_BIN_THRESH_NAME:
        agg_info = mods.AGG_INFO(
            mh.MOD_BIN_THRESH_NAME, args.mod_binary_threshold)
    mods_info = mods.ModInfo(
        model_info=model_info, all_mod_motifs_raw=args.mod_motif,
        mod_all_paths=args.mod_all_paths, write_mods_txt=args.write_mods_text,
        mod_context_bases=args.mod_context_bases,
        do_output_mods=mh.BC_MODS_NAME in args.outputs,
        mods_calib_fn=mod_calib_fn, mod_output_fmts=args.mod_output_formats,
        edge_buffer=args.edge_buffer,
        pos_index_in_memory=not args.mod_positions_on_disk, agg_info=agg_info,
        mod_thresh=args.ref_mod_threshold,
        do_ann_all_mods=args.ref_include_mods,
        do_ann_per_mod=mh.MOD_MAP_NAME in args.outputs,
        map_base_conv=args.mod_map_base_conv)
    return args, mods_info


def parse_ref_mods_all_motifs(ref_mod_motifs_raw, sm_alphabet_info):
    sm_alphabet = sm_alphabet_info.alphabet
    sm_coll_alphabet = sm_alphabet_info.collapse_alphabet
    sm_mlns = sm_alphabet_info.mod_long_names
    ref_mod_motifs_init = []
    for mod_base, mln, motif, rel_pos in ref_mod_motifs_raw:
        rel_pos = int(rel_pos)
        ref_base = motif[rel_pos]
        if mod_base not in sm_alphabet:
            # add mod base to alphabet
            sm_alphabet += mod_base
            sm_coll_alphabet += ref_base
            sm_mlns.append(mln)
        else:
            # check that mod base matches current model
            base_idx = sm_alphabet.index(mod_base)
            if sm_coll_alphabet[base_idx] != ref_base:
                raise mh.MegaError((
                    'Canonical base ({}) specified by --ref-mods-all-motifs ' +
                    'does not match model alphabet base ({}).').format(
                        ref_base, sm_coll_alphabet[base_idx]))
            mod_idx = sm_alphabet_info.mod_bases.index(mod_base)
            if sm_mlns[mod_idx] != mln:
                raise mh.MegaError((
                    'Modified base long name ({}) specified by ' +
                    '--ref-mods-all-motifs does not match model alphabet ' +
                    'long name ({}).').format(
                        mln, sm_mlns[mod_idx]))
        ref_mod_motifs_init.append((mod_base, mln, motif, rel_pos))
    new_sm_alphabet_info = signal_mapping.get_alphabet_info(
        sm_alphabet, sm_coll_alphabet, sm_mlns)
    ref_mod_motifs_w_ints = []
    for mod_base, mln, motif, rel_pos in ref_mod_motifs_init:
        int_mod_base = new_sm_alphabet_info.alphabet.index(mod_base)
        # iterate over all real sequences for the canonical motif
        for motif_bases in product(*(mh.SINGLE_LETTER_CODE[b] for b in motif)):
            int_motif = np.array([new_sm_alphabet_info.alphabet.index(base)
                                  for base in motif_bases])
            ref_mod_motifs_w_ints.append(
                (mod_base, int_mod_base, mln, int_motif, rel_pos))
    return ref_mod_motifs_w_ints, new_sm_alphabet_info


def parse_ref_out_args(args, model_info):
    output_pr_refs = output_sig_maps = False
    if mh.SIG_MAP_NAME in args.outputs or mh.PR_REF_NAME in args.outputs:
        if args.ref_include_variants and args.ref_include_mods:
            LOGGER.error('Cannot output both modified base and variants in ' +
                         'per-read references (remove one of ' +
                         '--refs-include-variants or --refs-include-mods).')
            sys.exit(1)
        if args.ref_include_mods and args.ref_mods_all_motifs is not None:
            LOGGER.warning(
                '--ref-include-mods and --ref-mods-all-motifs are not ' +
                'compatible. Ignoring --ref-include-mods')
            args.ref_include_mods = False

    sm_alphabet_info = None
    if mh.SIG_MAP_NAME in args.outputs:
        output_sig_maps = True
        # import here so that taiyaki is not required unless outputting
        # signal mappings
        from megalodon import signal_mapping
        global signal_mapping
        sm_alphabet_info = signal_mapping.get_alphabet_info_from_model(
            model_info)
        if args.ref_include_mods and mh.PR_MOD_NAME not in args.outputs:
            LOGGER.warning(('--ref-include-mods set, so adding ' +
                            '"{}" to --outputs.').format(mh.PR_MOD_NAME))
            args.outputs.append(mh.PR_MOD_NAME)

    if mh.PR_REF_NAME in args.outputs:
        output_pr_refs = True
        if args.ref_include_variants and mh.PR_VAR_NAME not in args.outputs:
            LOGGER.warning('--refs-include-variants set, so adding ' +
                           'per_read_variants to --outputs.')
            args.outputs.append(mh.PR_VAR_NAME)
    else:
        if args.ref_include_variants:
            LOGGER.warning(
                '{0} set but {1} not requested. Ignoring {0}.'.format(
                    '--ref-include-variants', mh.PR_REF_NAME))
            args.ref_include_variants = None

    if mh.SIG_MAP_NAME not in args.outputs and \
       mh.PR_REF_NAME not in args.outputs:
        for arg_val, arg_str in (
                (args.ref_mods_all_motifs, '--ref-mods-all-motifs'),
                (args.ref_length_range, '--ref-length-range'),
                (args.ref_percent_identity_threshold,
                 '--ref-percent-identity-threshold'),
                (args.ref_percent_coverage_threshold,
                 '--ref-percent-coverage-threshold')):
            if arg_val is not None:
                LOGGER.warning((
                    '{0} set but neither {1} nor {2} requested. Ignoring ' +
                    '{0}.').format(arg_str, mh.SIG_MAP_NAME, mh.PR_REF_NAME))
                arg_val = None
        for arg_flag, arg_str in (
                (args.ref_include_mods, '--ref-include-mods'), ):
            if arg_flag:
                LOGGER.warning((
                    '{0} set but neither {1} nor {2} requested. Ignoring ' +
                    '{0}.').format(arg_str, mh.SIG_MAP_NAME, mh.PR_REF_NAME))
                arg_flag = False

    min_len, max_len = (args.ref_length_range
                        if args.ref_length_range is not None else
                        (None, None))
    ref_mods_all_motifs = None
    if args.ref_mods_all_motifs is not None:
        ref_mods_all_motifs, sm_alphabet_info = parse_ref_mods_all_motifs(
            args.ref_mods_all_motifs, sm_alphabet_info)

    sm_alphabet = sm_coll_alphabet = sm_mlns = None
    if sm_alphabet_info is not None:
        sm_alphabet = sm_alphabet_info.alphabet
        sm_coll_alphabet = sm_alphabet_info.collapse_alphabet
        sm_mlns = sm_alphabet_info.mod_long_names
    ref_out_info = mh.REF_OUT_INFO(
        pct_idnt=args.ref_percent_identity_threshold,
        pct_cov=args.ref_percent_coverage_threshold,
        min_len=min_len, max_len=max_len, alphabet=sm_alphabet,
        collapse_alphabet=sm_coll_alphabet, mod_long_names=sm_mlns,
        annotate_mods=args.ref_include_mods,
        annotate_vars=args.ref_include_variants,
        output_sig_maps=output_sig_maps, output_pr_refs=output_pr_refs,
        ref_mods_all_motifs=ref_mods_all_motifs)

    return args, ref_out_info


########
# Main #
########

def _main(args):
    try:
        mh.mkdir(args.output_directory, args.overwrite)
    except mh.MegaError as e:
        LOGGER.error(str(e))
        sys.exit(1)

    logging.init_logger(args.output_directory)
    LOGGER.debug('Command: """' + ' '.join(sys.argv) + '"""')
    if _DO_PROFILE:
        LOGGER.warning('Running profiling. This may slow processing.')

    backend_params = backends.parse_backend_params(args)
    with backends.ModelInfo(backend_params, args.processes) as model_info:
        # process ref out first as it might add mods or variants to outputs
        args, ref_out_info = parse_ref_out_args(args, model_info)
        args, mods_info = parse_mod_args(args, model_info)
        # aligner can take a while to load, so load as late as possible
        aligner = parse_aligner_args(args)
        args, vars_data = parse_var_args(args, model_info, aligner)

        process_all_reads(
            args.fast5s_dir, not args.not_recursive, args.num_reads,
            args.read_ids_filename, model_info, args.outputs,
            args.output_directory, args.basecalls_format, aligner, vars_data,
            args.processes, args.verbose_read_progress,
            args.suppress_progress_bars, mods_info, args.database_safety,
            ref_out_info, args.rna, not args.suppress_queues_status)

    if aligner is None:
        # all other tasks require aligner
        return

    ref_fn = aligner.ref_fn
    map_out_fmt = aligner.out_fmt
    del aligner

    # start mapping processes before other post-per-read tasks
    map_p, mod_map_ps, var_map_p, var_sort_fn = start_sort_mapping_procs(
        args.outputs, args.output_directory, map_out_fmt, ref_fn,
        mods_info.mod_long_names)

    if mh.VAR_NAME in args.outputs or mh.MOD_NAME in args.outputs:
        aggregate.aggregate_stats(
            args.outputs, args.output_directory, args.processes,
            args.write_vcf_log_probs, args.heterozygous_factors,
            vars_data.call_mode, mods_info.agg_info, args.write_mod_log_probs,
            mods_info.mod_output_fmts, args.suppress_progress_bars)

    variant_fn = index_variant_fn = None
    if mh.VAR_NAME in args.outputs:
        LOGGER.info('Sorting output variant file')
        variant_fn = mh.get_megalodon_fn(args.output_directory, mh.VAR_NAME)
        sort_variant_fn = mh.add_fn_suffix(variant_fn, 'sorted')
        variants.sort_variants(variant_fn, sort_variant_fn)
        LOGGER.info('Indexing output variant file')
        index_variant_fn = variants.index_variants(sort_variant_fn)

    get_map_procs(
        map_p, mod_map_ps, var_map_p, var_sort_fn, index_variant_fn,
        variant_fn)


if __name__ == '__main__':
    sys.stderr.write('This is a module. See commands with `megalodon -h`')
    sys.exit(1)<|MERGE_RESOLUTION|>--- conflicted
+++ resolved
@@ -84,16 +84,9 @@
 
 
 def process_read(
-<<<<<<< HEAD
         sig_info, seq_summ_info, model_info, bc_q, caller_conn, sig_map_q,
-        ref_out_info, vars_data, vars_q, mods_q, mod_pos_conn, mods_info,
-        failed_reads_q,
-        signal_reversed):
-=======
-        sig_info, model_info, bc_q, caller_conn, sig_map_q, ref_out_info,
-        vars_data, vars_q, mod_data_size, mod_data_conn, mod_pos_conn,
-        mods_info, failed_reads_q, signal_reversed):
->>>>>>> e4a10522
+        ref_out_info, vars_data, vars_q, mod_data_size, mod_data_conn,
+        mod_pos_conn, mods_info, failed_reads_q, signal_reversed):
     """ Workhorse per-read megalodon function (connects all the parts)
     """
     # perform basecalling using loaded backend
@@ -234,33 +227,22 @@
 
     while True:
         try:
-<<<<<<< HEAD
             read_id, r_seq, r_qual, mods_scores, seq_summ_info = bc_q.get(
-                block=True, timeout=1)
+                block=True, timeout=0.01)
             # convert seq_summ_info back into namedtuple after passing through
             # queue
             seq_summ_info = mh.SEQ_SUMM_INFO(*seq_summ_info)
             write_read(read_id, r_seq, r_qual, mods_scores, seq_summ_info)
-=======
-            read_id, r_seq, r_qual, mods_scores = bc_q.get(
-                block=True, timeout=0.01)
-            write_read(read_id, r_seq, r_qual, mods_scores)
->>>>>>> e4a10522
         except queue.Empty:
             if bc_conn.poll():
                 break
             continue
 
     while not bc_q.empty():
-<<<<<<< HEAD
         read_id, r_seq, r_qual, mods_scores, seq_summ_info = bc_q.get(
             block=False)
         seq_summ_info = mh.SEQ_SUMM_INFO(*seq_summ_info)
         write_read(read_id, r_seq, r_qual, mods_scores, seq_summ_info)
-=======
-        read_id, r_seq, r_qual, mods_scores = bc_q.get(block=False)
-        write_read(read_id, r_seq, r_qual, mods_scores)
->>>>>>> e4a10522
 
     bc_fp.close()
     if do_output_mods:
@@ -301,16 +283,10 @@
             sig_info, seq_summ_info = model_info.extract_signal_info(
                 fast5_fn, read_id, sig_map_q is not None)
             process_read(
-<<<<<<< HEAD
                 sig_info, seq_summ_info, model_info, bc_q, caller_conn,
-                sig_map_q, ref_out_info, vars_data, vars_q, mods_q,
-                mod_pos_conn, mods_info, failed_reads_q, signal_reversed)
-=======
-                sig_info, model_info, bc_q, caller_conn, sig_map_q,
-                ref_out_info, vars_data, vars_q, mod_data_size,
+                sig_map_q, ref_out_info, vars_data, vars_q, mod_data_size,
                 mod_data_conn, mod_pos_conn, mods_info, failed_reads_q,
                 signal_reversed)
->>>>>>> e4a10522
             failed_reads_q.put((
                 False, True, None, None, None, sig_info.raw_len))
             LOGGER.debug('Successfully processed read {}'.format(read_id))
