#!/usr/bin/env python3
import os
# set blas library environment variables (without these the cblas calls
# can completely halt processing)
os.environ['OMP_NUM_THREADS'] = '1'
os.environ['OPENBLAS_NUM_THREADS'] = '1'

import sys
import h5py
import queue
import shutil
import argparse
import threading
import traceback
from time import sleep
import multiprocessing as mp
from collections import defaultdict

import numpy as np
from tqdm import tqdm
from tqdm._utils import _term_move_up

from megalodon import (
    aggregate, backends, decode, fast5_io, logging, mapping, mods,
    variants, megalodon_helper as mh)
from megalodon._version import MEGALODON_VERSION


_DO_PROFILE = False
_UNEXPECTED_ERROR_CODE = 'Unexpected error'
_UNEXPECTED_ERROR_FN = 'unexpected_megalodon_errors.{}.err'
_MAX_NUM_UNEXP_ERRORS = 50


###########################
##### Read Processing #####
###########################

def handle_errors(func, args, r_vals, out_q, fast5_fn, failed_reads_q):
    try:
        out_q.put((func(*args), r_vals))
    except KeyboardInterrupt:
        failed_reads_q.put(
            (True, False, 'Keyboard interrupt', fast5_fn, None, 0))
        return
    except mh.MegaError as e:
        failed_reads_q.put((True, False, str(e), fast5_fn, None, 0))
    except:
        failed_reads_q.put((
            True, False, _UNEXPECTED_ERROR_CODE, fast5_fn,
            traceback.format_exc(), 0))
    return

def process_read(
<<<<<<< HEAD
        sig_info, model_info, bc_q, caller_conn, sig_map_q, mod_sig_map_q,
        sig_map_filts, sig_map_alphabet, vars_data, vars_q, mods_q, mods_info,
        failed_reads_q):
=======
        raw_sig, read_id, model_info, bc_q, caller_conn,
        sig_map_q, sig_map_data, sig_map_info, vars_data, vars_q,
        mods_q, mods_info, fast5_fn, failed_reads_q):
>>>>>>> 6d93dff6
    """ Workhorse per-read megalodon function (connects all the parts)
    """
    r_post, mod_weights, can_nmods = model_info.get_posteriors(sig_info)

    if mods_q is not None:
        r_post_w_mods = np.concatenate([r_post, mod_weights], axis=1)
    if not mods_info.do_output_mods:
        mod_weights = None
    r_seq, score, rl_cumsum, mods_scores = decode.decode_post(
        r_post, mods_info.alphabet, mod_weights, can_nmods)
    if bc_q is not None:
        bc_q.put((sig_info.read_id, r_seq, mods_scores))

    # if no mapping connection return after basecalls are passed out
    if caller_conn is None: return

    # map read and record mapping from reference to query positions
    r_ref_seq, r_to_q_poss, r_ref_pos, r_cigar = mapping.map_read(
        r_seq, sig_info.read_id, caller_conn)
    np_ref_seq = mh.seq_to_int(r_ref_seq)

    sig_map_res = None
    if sig_map_q is not None:
        pass_sig_map_filts = mapping.read_passes_filters(
            sig_map_info, len(r_seq), r_ref_pos.q_trim_start,
            r_ref_pos.q_trim_end, r_cigar)
        sig_map_res = (
<<<<<<< HEAD
            pass_sig_map_filts, sig_info.fast5_fn, sig_info.dacs,
            sig_info.scale_params, r_ref_seq, sig_info.stride,
            sig_map_alphabet, sig_info.read_id, r_to_q_poss, rl_cumsum,
=======
            pass_sig_map_filts, fast5_fn, dacs, scale_params, r_ref_seq,
            stride, sig_map_info.alphabet, read_id, r_to_q_poss, rl_cumsum,
>>>>>>> 6d93dff6
            r_ref_pos.q_trim_start)
        if not sig_map_info.annotate_mods and pass_sig_map_filts:
            try:
                sig_map_q.put(signal_mapping.get_remapping(*sig_map_res[1:]))
            except Exception as e:
                logger = logging.get_logger()
                logger.debug((
                    'Read: {} {} failed mapped signal validation with ' +
                    'error: {}').format(
                        sig_info.fast5_fn, sig_info.read_id, str(e)))
                # taiyaki errors can contain newlines so split them here
                failed_reads_q.put((
                    True, False, ' ::: '.join(str(e).strip().split('\n')),
                    sig_info.fast5_fn, None, 0))

    # get mapped start in post and run len to mapped bit of output
    post_mapped_start, post_mapped_end = (rl_cumsum[r_ref_pos.q_trim_start],
                                          rl_cumsum[r_ref_pos.q_trim_end])
    mapped_rl_cumsum = rl_cumsum[
        r_ref_pos.q_trim_start:r_ref_pos.q_trim_end + 1] - post_mapped_start
    ref_to_block = np.array([
        mapped_rl_cumsum[query_pos]
        for ref_pos, query_pos in r_to_q_poss.items()])

    if vars_q is not None:
        mapped_r_post = r_post[post_mapped_start:post_mapped_end]
        handle_errors(
            func=variants.call_read_vars,
            args=(vars_data, r_ref_pos, np_ref_seq, ref_to_block,
                  mapped_r_post),
            r_vals=(sig_info.read_id, r_ref_pos.chrm, r_ref_pos.strand,
                    r_ref_pos.start, r_ref_seq, len(r_seq),
                    r_ref_pos.q_trim_start, r_ref_pos.q_trim_end, r_cigar),
            out_q=vars_q, fast5_fn=sig_info.fast5_fn + ':::' + sig_info.read_id,
            failed_reads_q=failed_reads_q)
    if mods_q is not None:
        mapped_r_post_w_mods = r_post_w_mods[post_mapped_start:post_mapped_end]
        mod_sig_map_q = sig_map_q if sig_map_info.annotate_mods else None
        handle_errors(
            func=mods.call_read_mods,
            args=(r_ref_pos, r_ref_seq, ref_to_block, mapped_r_post_w_mods,
                  mods_info, mod_sig_map_q, sig_map_res),
            r_vals=(sig_info.read_id, r_ref_pos.chrm, r_ref_pos.strand,
                    r_ref_pos.start, r_ref_seq, len(r_seq),
                    r_ref_pos.q_trim_start, r_ref_pos.q_trim_end, r_cigar),
            out_q=mods_q, fast5_fn=sig_info.fast5_fn + ':::' + sig_info.read_id,
            failed_reads_q=failed_reads_q)

    return


############################
##### Multi-processing #####
############################

def _get_bc_queue(
        bc_q, bc_conn, out_dir, bc_fmt, do_output_mods, mod_long_names):
    bc_fp = open(mh.get_megalodon_fn(out_dir, mh.BC_NAME) + '.' + bc_fmt, 'w')
    if do_output_mods:
        mods_fp = h5py.File(mh.get_megalodon_fn(out_dir, mh.BC_MODS_NAME))
        mods_fp.create_group('Reads')
        mods_fp.create_dataset(
            'mod_long_names', data=np.array(mod_long_names, dtype='S'),
            dtype=h5py.special_dtype(vlen=str))

    while True:
        try:
            # TODO add quality output to add fastq option
            read_id, r_seq, mods_scores = bc_q.get(block=False)
            bc_fp.write('>{}\n{}\n'.format(read_id, r_seq))
            bc_fp.flush()
            if do_output_mods:
                try:
                    mods_fp.create_dataset(
                        'Reads/' + read_id, data=mods_scores,
                        compression="gzip")
                except RuntimeError:
                    # same read_id encountered previously
                    pass
        except queue.Empty:
            if bc_conn.poll():
                break
            sleep(0.001)
            continue

    while not bc_q.empty():
        read_id, r_seq, mods_scores = bc_q.get(block=False)
        bc_fp.write('>{}\n{}\n'.format(read_id, r_seq))
        bc_fp.flush()
        if do_output_mods:
            try:
                mods_fp.create_dataset(
                    'Reads/' + read_id, data=mods_scores,
                    compression="gzip")
            except RuntimeError:
                # same read_id encountered previously
                pass

    bc_fp.close()
    if do_output_mods:
        mods_fp.close()

    return

def _process_reads_worker(
        read_file_q, bc_q, vars_q, failed_reads_q, mods_q, caller_conn,
        sig_map_q, sig_map_info, model_info, vars_data, mods_info, device):
    # wrap process prep in try loop to avoid stalled command
    logger = logging.get_logger('main')
    try:
        model_info.prep_model_worker(device)
        vars_data.reopen_variant_index()
        logger.debug('Starting read worker {}'.format(mp.current_process()))
    except:
        if caller_conn is not None:
            caller_conn.send(True)
        logger.debug(('Read worker {} has failed process preparation.\n' +
                      'Full error traceback:\n{}').format(
                          mp.current_process(), traceback.format_exc()))
        return

    while True:
        try:
            try:
                fast5_fn, read_id = read_file_q.get(block=False)
            except queue.Empty:
                sleep(0.001)
                continue

            if fast5_fn is None:
                if caller_conn is not None:
                    caller_conn.send(True)
                logger.debug('Gracefully exiting read worker {}'.format(
                    mp.current_process()))
                break
            logger.debug('Analyzing read {}'.format(read_id))

<<<<<<< HEAD
            sig_info = model_info.extract_signal_info(
                fast5_fn, read_id,
                sig_map_q is not None or mod_sig_map_q is not None)
            process_read(
                sig_info, model_info, bc_q, caller_conn,
                sig_map_q, mod_sig_map_q, sig_map_filts, sig_map_alphabet,
                vars_data, vars_q, mods_q, mods_info, failed_reads_q)
=======
            if sig_map_q is None:
                # if not processing signal mappings, don't save dacs
                raw_sig = fast5_io.get_signal(fast5_fn, read_id, scale=True)
                sig_map_data = None
            else:
                dacs = fast5_io.get_signal(fast5_fn, read_id, scale=False)
                med, mad = mh.med_mad(dacs)
                raw_sig = (dacs - med) / mad
                sig_map_data = (fast5_fn, dacs, (med, mad), stride)
            process_read(
                raw_sig, read_id, model_info, bc_q, caller_conn,
                sig_map_q, sig_map_data, sig_map_info, vars_data, vars_q,
                mods_q, mods_info, fast5_fn, failed_reads_q)
>>>>>>> 6d93dff6
            failed_reads_q.put((
                False, True, None, None, None, sig_info.raw_len))
            logger.debug('Successfully processed read {}'.format(read_id))
        except KeyboardInterrupt:
            failed_reads_q.put((
                True, True, 'Keyboard interrupt', fast5_fn, None, 0))
            logger.debug('Keyboard interrupt during read {}'.format(read_id))
            return
        except mh.MegaError as e:
            failed_reads_q.put((
                True, True, str(e), fast5_fn + ':::' + read_id, None,
                sig_info.raw_len))
            logger.debug('Incomplete processing for read {} ::: {}'.format(
                read_id, str(e)))
        except:
            failed_reads_q.put((
                True, True, _UNEXPECTED_ERROR_CODE, fast5_fn + ':::' + read_id,
                traceback.format_exc(), 0))
            logger.debug('Unexpected error for read {}'.format(read_id))

    return

if _DO_PROFILE:
    _process_reads_wrapper = _process_reads_worker
    def _process_reads_worker(*args):
        import cProfile
        cProfile.runctx('_process_reads_wrapper(*args)', globals(), locals(),
                        filename='read_processing.prof')
        return


####################################
##### Post Per-read Processing #####
####################################

def post_process_whatshap(out_dir, map_fmt, ref_fn):
    whatshap_map_bn = mh.get_megalodon_fn(out_dir, mh.WHATSHAP_MAP_NAME)
    whatshap_map_fn = whatshap_map_bn + '.' + map_fmt
    whatshap_sort_fn = whatshap_map_bn + '.sorted.bam'
    whatshap_p = mp.Process(
        target=mapping.sort_and_index_mapping,
        args=(whatshap_map_fn, whatshap_sort_fn, ref_fn), daemon=True)
    whatshap_p.start()
    sleep(0.001)

    return whatshap_sort_fn, whatshap_p

def post_process_mapping(out_dir, map_fmt, ref_fn):
    map_bn = mh.get_megalodon_fn(out_dir, mh.MAP_NAME)
    map_fn = map_bn + '.' + map_fmt
    map_sort_fn = map_bn + '.sorted.bam'
    map_p = mp.Process(
        target=mapping.sort_and_index_mapping,
        args=(map_fn, map_sort_fn, ref_fn), daemon=True)
    map_p.start()
    sleep(0.001)

    return map_p

def post_process_aggregate(
        mods_info, outputs, out_dir, num_ps, write_vcf_lp,
        het_factors, vars_data, write_mod_lp, supp_prog):
    mod_names = mods_info.mod_long_names if mh.MOD_NAME in outputs else []
    aggregate.aggregate_stats(
        outputs, out_dir, num_ps, write_vcf_lp, het_factors,
        vars_data.call_mode, mod_names, mods_info.agg_info,
        write_mod_lp, mods_info.mod_output_fmts, supp_prog)
    return



##################################
##### Dynamic error updating #####
##################################

def _fill_files_queue(
        read_file_q, fast5s_dir, num_reads, read_ids_fn, recursive, num_ps,
        num_reads_conn):
    logger = logging.get_logger()
    valid_read_ids = None
    if read_ids_fn is not None:
        with open(read_ids_fn) as read_ids_fp:
            valid_read_ids = set(line.strip() for line in read_ids_fp)
    used_read_ids = set()
    # fill queue with read filename and read id tuples
    for fast5_fn, read_id in fast5_io.iterate_fast5_reads(
            fast5s_dir, num_reads, recursive):
        if valid_read_ids is not None and read_id not in valid_read_ids:
            continue
        if read_id in used_read_ids:
            logger.debug(
                ('Read ID ({}) found in previous read and will not ' +
                 'process from {}.').format(read_id, fast5_fn))
            continue
        if fast5_fn is None or read_id is None:
            continue
        read_file_q.put((fast5_fn, read_id))
        used_read_ids.add(read_id)
    # add None to indicate that read processes should return
    for _ in range(num_ps):
        read_file_q.put((None, None))
    num_reads_conn.send(len(used_read_ids))

    return

def format_fail_summ(header, fail_summ=[], reads_called=0, num_errs=None):
    summ_errs = sorted(fail_summ)[::-1]
    if num_errs is not None:
        summ_errs = summ_errs[:num_errs]
        if len(summ_errs) < num_errs:
            summ_errs.extend([(None, '') for _ in range(
                num_errs - len(summ_errs))])
    errs_str = '\n'.join("{:8.1f}% ({:>7} reads)".format(
        100 * n_fns / float(reads_called), n_fns) + " : " + '{:<80}'.format(err)
        if (n_fns is not None and reads_called > 0) else
        '     -----' for n_fns, err in summ_errs)
    return '\n'.join((header, errs_str))

def prep_errors_bar(
        num_update_errors, tot_reads, suppress_progress, curr_num_reads=0,
        start_time=None):
    if num_update_errors > 0 and not suppress_progress:
        # add lines for dynamic error messages
        sys.stderr.write(
            '\n'.join(['' for _ in range(num_update_errors + 2)]))
    bar, prog_prefix, bar_header = None, None, None
    if suppress_progress:
        num_update_errors = 0
    else:
        bar = tqdm(total=tot_reads, smoothing=0, initial=curr_num_reads,
                   unit='read', dynamic_ncols=True)
        if start_time is not None:
            bar.start_t = start_time
    if num_update_errors > 0:
        prog_prefix = ''.join(
            [_term_move_up(),] * (num_update_errors + 1)) + '\r'
        bar_header = (
            str(num_update_errors) + ' most common unsuccessful read types:')
        # write failed read update header
        bar.write(prog_prefix + format_fail_summ(
            bar_header, num_errs=num_update_errors), file=sys.stderr)

    return bar, prog_prefix, bar_header

def _get_fail_queue(
        failed_reads_q, f_conn, getter_num_reads_conn, num_update_errors,
        suppress_progress):
    def update_prog(reads_called, sig_called, unexp_err_fp):
        if is_err:
            failed_reads[err_type].append(fast5_fn)
            if err_type == _UNEXPECTED_ERROR_CODE:
                if len(failed_reads[_UNEXPECTED_ERROR_CODE]) == 1:
                    unexp_err_fp = open(_UNEXPECTED_ERROR_FN.format(
                        np.random.randint(10000)), 'w')
                if len(failed_reads[err_type]) >= _MAX_NUM_UNEXP_ERRORS:
                    unexp_err_fp.close()
                else:
                    unexp_err_fp.write(
                        fast5_fn + '\n:::\n' + err_tb + '\n\n\n')
                    unexp_err_fp.flush()
        if do_update_prog:
            if not suppress_progress:
                try:
                    bar.set_postfix({
                        'ksamp/s':(sig_called / 1000) /
                        bar.format_dict['elapsed']})
                except AttributeError:
                    # sometimes get no format_dict error
                    # so don't include ksample/s if so
                    pass
                bar.update(1)
                if num_update_errors > 0:
                    bar.write(prog_prefix + format_fail_summ(
                        bar_header,
                        [(len(fns), err) for err, fns in failed_reads.items()],
                        reads_called, num_update_errors), file=sys.stderr)
            reads_called += 1

        return reads_called, unexp_err_fp


    logger = logging.get_logger()
    logger.info('Processing reads.')
    reads_called, sig_called = 0, 0
    unexp_err_fp = None
    failed_reads = defaultdict(list)
    bar, prog_prefix, bar_header = prep_errors_bar(
        num_update_errors, None, suppress_progress)
    while True:
        try:
            try:
                (is_err, do_update_prog, err_type, fast5_fn,
                 err_tb, n_sig) = failed_reads_q.get(block=False)
                sig_called += n_sig
                reads_called, unexp_err_fp = update_prog(
                    reads_called, sig_called, unexp_err_fp)
            except queue.Empty:
                # get total number of reads once all reads are enumerated
                if bar is not None and bar.total is None:
                    if getter_num_reads_conn.poll():
                        bar.total = getter_num_reads_conn.recv()
                else:
                    # if all reads are done signal was sent from main thread
                    if f_conn.poll():
                        break
                sleep(0.001)
                continue
        except KeyboardInterrupt:
            # exit gracefully on keyboard inturrupt
            return
    if not suppress_progress: bar.close()

    if len(failed_reads[_UNEXPECTED_ERROR_CODE]) >= 1:
        logger.warning((
            'Unexpected errors occured. See full ' +
            'error stack traces for first (up to) {0:d} errors in ' +
            '"{1}"').format(_MAX_NUM_UNEXP_ERRORS, unexp_err_fp.name))
    if any(len(fns) > 0 for fns in failed_reads.values()):
        logger.info(
            format_fail_summ(
                'Unsuccessful processing types:',
                [(len(fns), err) for err, fns in failed_reads.items()
                 if len(fns) > 0], reads_called))
        # TODO flag to output failed read names to file
    else:
        logger.info('All reads processed successfully.')

    return


###############################
##### All read processing #####
###############################

def process_all_reads(
        fast5s_dir, recursive, num_reads, read_ids_fn, model_info, outputs,
        out_dir, bc_fmt, aligner, vars_data, num_ps, num_update_errors,
        suppress_progress, mods_info, db_safety, pr_ref_filts, sig_map_info):
    logger = logging.get_logger()
    logger.info('Preparing workers to process reads.')
    # read filename queue filler
    # Note no maxsize for this queue to compute total number of reads while
    # also not delaying read processing
    read_file_q = mp.Queue()
    num_reads_conn, getter_num_reads_conn = mp.Pipe()
    files_p = mp.Process(
        target=_fill_files_queue, args=(
            read_file_q, fast5s_dir, num_reads, read_ids_fn, recursive,
            num_ps, num_reads_conn),
        daemon=True)
    files_p.start()
    # progress and failed reads getter (no limit on failed reads queue
    # in case error occurs there, don't halt run
    failed_reads_q, f_p, main_f_conn = mh.create_getter_q(
            _get_fail_queue, (getter_num_reads_conn, num_update_errors,
                              suppress_progress), max_size=None)

    # start output type getters/writers
    (bc_q, bc_p, main_bc_conn, mo_q, mo_p, main_mo_conn, vars_q, vars_p,
     main_vars_conn, mods_q, mods_p, main_mods_conn, sig_map_q, sig_map_p,
     sig_map_conn) = [None,] * 15
    if mh.BC_NAME in outputs or mh.BC_MODS_NAME in outputs:
        if mh.BC_NAME not in outputs:
            outputs.append(mh.BC_NAME)
        bc_q, bc_p, main_bc_conn = mh.create_getter_q(
            _get_bc_queue, (out_dir, bc_fmt, mods_info.do_output_mods,
                            mods_info.mod_long_names))
    if mh.MAP_NAME in outputs:
        do_output_pr_refs = (mh.PR_REF_NAME in outputs and
                             not mods_info.do_pr_ref_mods and
                             not vars_data.do_pr_ref_vars)
        mo_q, mo_p, main_mo_conn = mh.create_getter_q(
            mapping._get_map_queue, (
                out_dir, aligner.ref_names_and_lens, aligner.out_fmt,
                aligner.ref_fn, do_output_pr_refs, pr_ref_filts))
    if mh.PR_VAR_NAME in outputs:
        pr_refs_fn = mh.get_megalodon_fn(out_dir, mh.PR_REF_NAME) if (
            mh.PR_REF_NAME in outputs and vars_data.do_pr_ref_vars) else None
        whatshap_map_fn = (
            mh.get_megalodon_fn(out_dir, mh.WHATSHAP_MAP_NAME) + '.' +
            aligner.out_fmt) if mh.WHATSHAP_MAP_NAME in outputs else None
        vars_txt_fn = (mh.get_megalodon_fn(out_dir, mh.PR_VAR_TXT_NAME)
                       if vars_data.write_vars_txt else None)
        vars_q, vars_p, main_vars_conn = mh.create_getter_q(
            variants._get_variants_queue, (
                mh.get_megalodon_fn(out_dir, mh.PR_VAR_NAME),
                vars_txt_fn, db_safety, pr_refs_fn, pr_ref_filts,
                whatshap_map_fn, aligner.ref_names_and_lens, aligner.ref_fn,
                vars_data.loc_index_in_memory))
    if mh.PR_MOD_NAME in outputs:
        pr_refs_fn = mh.get_megalodon_fn(out_dir, mh.PR_REF_NAME) if (
            mh.PR_REF_NAME in outputs and mods_info.do_pr_ref_mods) else None
        mods_txt_fn = (mh.get_megalodon_fn(out_dir, mh.PR_MOD_TXT_NAME)
                       if mods_info.write_mods_txt else None)
        mods_q, mods_p, main_mods_conn = mh.create_getter_q(
            mods._get_mods_queue, (
                mh.get_megalodon_fn(out_dir, mh.PR_MOD_NAME), db_safety,
                aligner.ref_names_and_lens, mods_txt_fn,
                pr_refs_fn, pr_ref_filts, mods_info.pos_index_in_memory))
    if mh.SIG_MAP_NAME in outputs:
        alphabet_info = signal_mapping.get_alphabet_info(model_info)
        sig_map_fn = mh.get_megalodon_fn(out_dir, mh.SIG_MAP_NAME)
        sig_map_q, sig_map_p, sig_map_conn = mh.create_getter_q(
            signal_mapping.write_signal_mappings,
            (sig_map_fn, alphabet_info))

    proc_reads_ps, map_conns = [], []
    for device in model_info.process_devices:
        if aligner is None:
            map_conn, caller_conn = None, None
        else:
            map_conn, caller_conn = mp.Pipe()
        map_conns.append(map_conn)
        p = mp.Process(
            target=_process_reads_worker, args=(
                read_file_q, bc_q, vars_q, failed_reads_q, mods_q, caller_conn,
                sig_map_q, sig_map_info, model_info, vars_data, mods_info,
                device))
        p.daemon = True
        p.start()
        proc_reads_ps.append(p)
    # ensure process all start up before initializing mapping threads
    sleep(0.1)

    # perform mapping in threads for mappy shared memory interface
    # open threads after all processes have started due to python
    # multiprocess combined with threading instability
    if aligner is None:
        map_read_ts = None
    else:
        map_read_ts = []
        for map_conn in map_conns:
            t = threading.Thread(
                target=mapping._map_read_worker,
                args=(aligner, map_conn, mo_q))
            t.daemon = True
            t.start()
            map_read_ts.append(t)

    try:
        files_p.join()
        for proc_reads_p in proc_reads_ps:
            proc_reads_p.join()
        if map_read_ts is not None:
            for map_t in map_read_ts:
                map_t.join()
        # comm to getter processes to return
        if f_p.is_alive():
            main_f_conn.send(True)
            f_p.join()
        for on, p, main_conn in (
                (mh.BC_NAME, bc_p, main_bc_conn),
                (mh.MAP_NAME, mo_p, main_mo_conn),
                (mh.SIG_MAP_NAME, sig_map_p, sig_map_conn),
                (mh.PR_VAR_NAME, vars_p, main_vars_conn),
                (mh.PR_MOD_NAME, mods_p, main_mods_conn)):
            if on in outputs and p.is_alive():
                main_conn.send(True)
                if on == mh.PR_VAR_NAME:
                    logger.info(
                        'Waiting for variants database to complete indexing.')
                elif on ==  mh.PR_MOD_NAME:
                    logger.info(
                        'Waiting for mods database to complete indexing.')
                p.join()
    except KeyboardInterrupt:
        logger.error('Exiting due to keyboard interrupt.')
        sys.exit(1)

    return


######################################
########## Input validation ##########
######################################

def aligner_validation(args):
    logger = logging.get_logger()
    if len(mh.ALIGN_OUTPUTS.intersection(args.outputs)) > 0:
        if args.reference is None:
            logger.error(
                ('Output(s) requiring reference alignment requested ({}), ' +
                 'but --reference not provided.').format(', '.join(
                    mh.ALIGN_OUTPUTS.intersection(args.outputs))))
            sys.exit(1)
        logger.info('Loading reference.')
        if not (os.path.exists(args.reference) and
                os.path.isfile(args.reference)):
            logger.error('Provided reference file does not exist or is ' +
                         'not a file.')
            sys.exit(1)
        aligner = mapping.alignerPlus(
            str(args.reference), preset=str('map-ont'), best_n=1)
        setattr(aligner, 'out_fmt', args.mappings_format)
        setattr(aligner, 'ref_fn', mh.resolve_path(args.reference))
        aligner.add_ref_lens()
        mapping.test_open_alignment_out_file(
            args.output_directory, aligner.out_fmt,
            aligner.ref_names_and_lens, aligner.ref_fn)
    else:
        aligner = None
        if args.reference is not None:
            logger.warning(
                '[--reference] provided, but no [--outputs] requiring ' +
                'alignment was requested. Argument will be ignored.')
    return aligner

def vars_validation(args, is_cat_mod, output_size, aligner):
    logger = logging.get_logger()
    if mh.WHATSHAP_MAP_NAME in args.outputs and not mh.VAR_NAME in args.outputs:
        args.outputs.append(mh.VAR_NAME)
    if mh.VAR_NAME in args.outputs and not mh.PR_VAR_NAME in args.outputs:
        args.outputs.append(mh.PR_VAR_NAME)
    if mh.PR_VAR_NAME in args.outputs and args.variant_filename is None:
        logger.error(
            '{} output requested, '.format(mh.PR_VAR_NAME) +
            'but --variant-filename not provided.')
        sys.exit(1)
    if mh.PR_VAR_NAME in args.outputs and not (
            is_cat_mod or mh.nstate_to_nbase(output_size) == 4):
        logger.error(
            'Variant calling from naive modified base flip-flop model is ' +
            'not supported.')
        sys.exit(1)
    var_calib_fn = mh.get_var_calibration_fn(
        args.variant_calibration_filename, args.disable_variant_calibration)
    try:
        vars_data = variants.VarData(
            args.variant_filename, args.max_indel_size,
            args.variant_all_paths, args.write_variants_text,
            args.variant_context_bases, var_calib_fn,
            variants.HAPLIOD_MODE if args.haploid else variants.DIPLOID_MODE,
            args.refs_include_variants, aligner, edge_buffer=args.edge_buffer,
            context_min_alt_prob=args.context_min_alt_prob,
            loc_index_in_memory=not args.variant_locations_on_disk)
    except mh.MegaError as e:
        logger.error(str(e))
        sys.exit(1)
    if args.variant_filename is not None and mh.PR_VAR_NAME not in args.outputs:
        logger.warning(
            '--variants-filename provided, but variants output not requested ' +
            '(via --outputs). Argument will be ignored.')
    return args, vars_data

def mods_validation(args, model_info):
    logger = logging.get_logger()
    if args.refs_include_mods and mh.PR_MOD_NAME not in args.outputs:
        # TODO don't really have to output this data, but have to compute it
        # so sort out how to compute the output but not output it
        args.outputs.append(mh.PR_MOD_NAME)
    if mh.PR_MOD_NAME not in args.outputs and mh.MOD_NAME in args.outputs:
        args.outputs.append(mh.PR_MOD_NAME)
    if mh.PR_MOD_NAME in args.outputs and not model_info.is_cat_mod:
        logger.error(
            '{} output requested, '.format(mh.PR_MOD_NAME) +
            'but model provided is not a categotical modified base model.\n' +
            'Note that modified base calling from naive modified base ' +
            'model is not currently supported.')
        sys.exit(1)
    if (model_info.is_cat_mod and mh.PR_MOD_NAME not in args.outputs and
        mh.BC_MODS_NAME not in args.outputs):
        logger.warning(
            ('Categorical modifications model provided, but neither {} nor ' +
            '{} requested (via --outputs). Modified base output will not be ' +
             'produced.').format( mh.PR_MOD_NAME, mh.BC_MODS_NAME))
    if args.mod_motif is not None and mh.PR_MOD_NAME not in args.outputs:
        logger.warning((
            '--mod-motif provided, but {} not requested (via --outputs). ' +
            'Argument will be ignored.').format(mh.PR_MOD_NAME))
        args.mod_motif = None
    if args.refs_include_mods and mh.PR_REF_NAME not in args.outputs:
        logger.warning((
            '--refs-include-mods provided, but {} not requested ' +
            '(via --outputs). Argument will be ignored.').format(
                mh.PR_REF_NAME))
    mod_calib_fn = mh.get_mod_calibration_fn(
        args.mod_calibration_filename, args.disable_mod_calibration)
    if args.mod_aggregate_method == mods.EM_NAME:
        agg_info = mods.AGG_INFO(mods.EM_NAME, None)
    elif args.mod_aggregate_method == mods.BIN_THRESH_NAME:
        agg_info = mods.AGG_INFO(
            mods.BIN_THRESH_NAME, args.mod_binary_threshold)
    mods_info = mods.ModInfo(
        model_info, args.mod_motif, args.mod_all_paths,
        args.write_mods_text, args.mod_context_bases,
        mh.BC_MODS_NAME in args.outputs, args.refs_include_mods, mod_calib_fn,
        args.mod_output_formats, args.edge_buffer,
        not args.mod_positions_on_disk, agg_info)
    return args, mods_info

def parse_pr_ref_output(args):
    logger = logging.get_logger()
    if args.output_per_read_references:
        args.outputs.append(mh.PR_REF_NAME)
        if args.refs_include_vars and args.refs_include_mods:
            logger.error('Cannot output both modified base and variants in ' +
                         'per-read references (remove one of ' +
                         '--refs-include-variants or --refs-include-mods).')
            sys.exit(1)
        if args.refs_include_variants and mh.PR_VAR_NAME not in args.outputs:
            args.outputs.append(mh.PR_VAR_NAME)
            logger.warning('--refs-include-variants set, so adding ' +
                           'per_read_variants to --outputs.')
        if args.refs_include_mods and mh.PR_MOD_NAME not in args.outputs:
            args.outputs.append(mh.PR_MOD_NAME)
            logger.warning('--refs-include-mods set, so adding ' +
                           'per_read_mods to --outputs.')
    else:
        if args.refs_include_variants:
            logger.warning(
                '--refs-include-variantss but not ' +
                '--output-per-read-references set. Ignoring ' +
                '--refs-include-variants.')
        if args.refs_include_mods:
            logger.warning(
                '--refs-include-mods but not --output-per-read-references ' +
                'set. Ignoring --refs-include-mods.')
    min_len, max_len = (args.refs_length_range
                        if args.refs_length_range is not None else
                        (None, None))
    pr_ref_filts = mh.PR_REF_INFO(
        pct_idnt=args.refs_percent_identity_threshold,
        pct_cov=args.refs_percent_coverage_threshold,
        min_len=min_len, max_len=max_len)

    return args, pr_ref_filts

def parse_sig_map_output(args, model_info):
    logger = logging.get_logger()
    if args.output_signal_mappings:
        from megalodon import signal_mapping
        global signal_mapping
        sig_map_alphabet = signal_mapping.get_alphabet_info(model_info).alphabet
        args.outputs.append(mh.SIG_MAP_NAME)
        if args.signal_map_include_mods and mh.PR_MOD_NAME not in args.outputs:
            args.outputs.append(mh.PR_MOD_NAME)
            logger.warning('--signal-map-include-mods set, so adding ' +
                           '"per_read_mods" to --outputs.')
    else:
        sig_map_alphabet = None
        if args.signal_map_include_mods:
            logger.warning(
                '--signal-map-include-mods but not --output-signal-mappings ' +
                'set. Ignoring --signal-map-include-mods.')
    min_len, max_len = (args.signal_map_length_range
                        if args.signal_map_length_range is not None else
                        (None, None))

    sig_map_info = mh.PR_REF_INFO(
        pct_idnt=args.signal_map_percent_identity_threshold,
        pct_cov=args.signal_map_percent_coverage_threshold,
        min_len=min_len, max_len=max_len, alphabet=sig_map_alphabet,
        annotate_mods=args.signal_map_include_mods)

    return args, sig_map_info

def mkdir(out_dir, overwrite):
    logger = logging.get_logger()
    if os.path.exists(out_dir):
        if not overwrite:
            logger.error(
                '--output-directory exists and --overwrite is not set.')
            sys.exit(1)
        if os.path.isfile(out_dir) or os.path.islink(out_dir):
            os.remove(out_dir)
        else:
            shutil.rmtree(out_dir)
    os.mkdir(out_dir)

    return


##########################
########## Main ##########
##########################

class SelectiveRawFormatter(argparse.HelpFormatter):
    def _split_lines(self, text, width):
        # special splitlines command for options output for better readability
        if text.startswith('O|'):
            return text[2:].splitlines()
        # else use standard RawTextHelpFormatter._split_lines
        return argparse.HelpFormatter._split_lines(self, text, width)

def get_parser():
    # hide more complex arguments for standard help output
    show_hidden_args = '--help-long' in sys.argv
    def hidden_help(help_msg):
        if not show_hidden_args:
            return argparse.SUPPRESS
        return help_msg

    parser = argparse.ArgumentParser(formatter_class=SelectiveRawFormatter)
    parser.add_argument(
        'fast5s_dir',
        help='Directory containing raw fast5 (will be searched recursively).')

    mdl_grp = parser.add_argument_group('Model Arguments')
    mdl_grp.add_argument(
        '--taiyaki-model-filename',
        help='Taiyaki basecalling model checkpoint file.')
    mdl_grp.add_argument(
        '--load-default-model', action='store_true',
        help=('Load the default basecalling model included with megalodon ' +
              '({}). Default: Assume guppy --post_out FAST5 files as ' +
              'input').format(mh.MODEL_PRESET_DESC))

    out_grp = parser.add_argument_group('Output Arguments')
    out_grp.add_argument(
        '--outputs', nargs='+',
        default=['basecalls',], choices=tuple(mh.OUTPUT_DESCS.keys()),
        # note 'O|' triggers raw formatting for this option alone
        help='O|Desired output(s).\nOptions:\n' +
        '\n'.join(('\t{}: {}'.format(*out_desc)
                   for out_desc in mh.OUTPUT_DESCS.items())) +
        '\nDefault: %(default)s')
    out_grp.add_argument(
        '--output-directory',
        default='megalodon_results',
        help='Directory to store output results. Default: %(default)s')
    out_grp.add_argument(
        '--overwrite', action='store_true',
        help='Overwrite output directory if it exists.')

    out_grp.add_argument(
        '--basecalls-format', choices=mh.BC_OUT_FMTS, default=mh.BC_OUT_FMTS[0],
        help=hidden_help('Basecalls output format. Choices: {}'.format(
            ', '.join(mh.BC_OUT_FMTS))))
    out_grp.add_argument(
        '--num-reads', type=int,
        help=hidden_help('Number of reads to process. Default: All reads'))
    out_grp.add_argument(
        '--read-ids-filename',
        help=hidden_help('File containing read ids to process (one per ' +
                         'line). Default: All reads'))

    map_grp = parser.add_argument_group('Mapping Arguments')
    map_grp.add_argument(
        '--mappings-format', choices=mh.MAP_OUT_FMTS,
        default=mh.MAP_OUT_FMTS[0],
        help='Mappings output format. Choices: {}'.format(
            ', '.join(mh.MAP_OUT_FMTS)))
    map_grp.add_argument(
        '--reference',
        help='Reference FASTA or minimap2 index file used for mapping ' +
        'called reads.')

    var_grp = parser.add_argument_group('Sequence Variant Arguments')
    var_grp.add_argument(
        '--haploid', action='store_true',
        help='Compute variant aggregation for haploid genotypes. ' +
        'Default: diploid')
    var_grp.add_argument(
        '--variant-filename',
        help='Sequence variants to call for each read in VCF/BCF format ' +
        '(required for variant output).')
    var_grp.add_argument(
        '--write-variants-text', action='store_true',
        help='Write per-read sequence variant calls out to a text file. ' +
        'Default: Only ouput to database.')

    var_grp.add_argument(
        '--context-min-alt-prob', type=float,
        default=mh.DEFAULT_CONTEXT_MIN_ALT_PROB,
        help=hidden_help('Minimum alternative alleles probability to ' +
                         'include variant in computation of nearby variants. ' +
                         'Default: %(default)f'))
    var_grp.add_argument(
        '--disable-variant-calibration', action='store_true',
        help=hidden_help('Use raw variant scores from the network. ' +
                         'Default: Calibrate score with ' +
                         '--variant-calibration-filename'))
    var_grp.add_argument(
        '--heterozygous-factors', type=float, nargs=2,
        default=[mh.DEFAULT_SNV_HET_FACTOR, mh.DEFAULT_INDEL_HET_FACTOR],
        help=hidden_help('Bayesian prior factor for snv and indel ' +
                         'heterozygous calls (compared to 1.0 for hom ' +
                         'ref/alt). Default: %(default)s'))
    var_grp.add_argument(
        '--max-indel-size', type=int, default=50,
        help=hidden_help('Maximum difference in number of reference and ' +
                         'alternate bases. Default: %(default)d'))
    var_grp.add_argument(
        '--variant-all-paths', action='store_true',
        help=hidden_help('Compute forwards algorithm all paths score. ' +
                         '(Default: Viterbi best-path score)'))
    var_grp.add_argument(
        '--variant-calibration-filename',
        help=hidden_help('File containing emperical calibration for ' +
                         'variant scores. As created by ' +
                         'megalodon/scripts/calibrate_variant_llr_scores.py. ' +
                         'Default: Load default calibration file.'))
    var_grp.add_argument(
        '--variant-locations-on-disk', action='store_true',
        help=hidden_help('Force sequence variant locations to be stored ' +
                         'only within on disk database table. This option ' +
                         'will reduce the RAM memory requirement, but may ' +
                         'drastically slow processing. Default: Store ' +
                         'locations in memory and on disk.'))
    var_grp.add_argument(
        '--variant-context-bases', type=int, nargs=2,
        default=[mh.DEFAULT_SNV_CONTEXT, mh.DEFAULT_INDEL_CONTEXT],
        help=hidden_help('Context bases for single base variant and indel ' +
                         'calling. Default: %(default)s'))
    var_grp.add_argument(
        '--write-vcf-log-probs', action='store_true',
        help=hidden_help('Write per-read alt log probabilities out in ' +
                         'non-standard VCF field.'))

    mod_grp = parser.add_argument_group('Modified Base Arguments')
    mod_grp.add_argument(
        '--mod-motif', action="append", nargs=3,
        metavar=('base', 'motif', 'position'),
        help='Restrict modified base calls to specified motif(s). For ' +
        'example to restrict to CpG, dcm and dam motifs use ' +
        '"--mod-motif Z CG 0 --mod-motif Z CCWGG 1 --mod-motif Y GATC 1".')
    mod_grp.add_argument(
        '--write-mods-text', action='store_true',
        help='Write per-read modified bases out to a text file. Default: ' +
        'Only ouput to database.')

    mod_grp.add_argument(
        '--disable-mod-calibration', action='store_true',
        help=hidden_help('Use raw modified base scores from the network. ' +
                         'Default: Calibrate scores as described in ' +
                         '--mod-calibration-filename'))
    mod_grp.add_argument(
        '--mod-all-paths', action='store_true',
        help=hidden_help('Compute forwards algorithm all paths score for ' +
                         'modified base calls. (Default: Viterbi ' +
                         'best-path score)'))
    mod_grp.add_argument(
        '--mod-aggregate-method', choices=list(mods.AGG_METHOD_NAMES),
        default=mods.BIN_THRESH_NAME,
        help=hidden_help('Modified base aggregation method. ' +
                         'Default: %(default)s'))
    mod_grp.add_argument(
        '--mod-binary-threshold', type=float, nargs=1,
        default=mods.DEFAULT_BINARY_THRESH,
        help=hidden_help('Threshold for modified base aggregation ' +
                         '(probability of modified/canonical base). ' +
                         'Only applicable for "--mod-aggregate-method ' +
                         'binary_threshold". Default: %(default)s'))
    mod_grp.add_argument(
        '--mod-calibration-filename',
        help=hidden_help('File containing emperical calibration for ' +
                         'modified base scores. As created by ' +
                         'megalodon/scripts/calibrate_mod_llr_scores.py. ' +
                         'Default: Load default calibration file.'))
    mod_grp.add_argument(
        '--mod-context-bases', type=int, default=mh.DEFAULT_MOD_CONTEXT,
        help=hidden_help('Context bases for modified base calling. ' +
                         'Default: %(default)d'))
    mod_grp.add_argument(
        '--mod-output-formats', nargs='+',
        default=[mh.MOD_BEDMETHYL_NAME,],
        choices=tuple(mh.MOD_OUTPUT_FMTS.keys()),
        help=hidden_help('Modified base aggregated output format(s). ' +
                         'Default: %(default)s'))
    mod_grp.add_argument(
        '--mod-positions-on-disk', action='store_true',
        help=hidden_help('Force modified base positions to be stored ' +
                         'only within on disk database table. This option ' +
                         'will reduce the RAM memory requirement, but may ' +
                         'drastically slow processing. Default: Store ' +
                         'positions in memory and on disk.'))
    mod_grp.add_argument(
        '--write-mod-log-probs', action='store_true',
        help=hidden_help('Write per-read modified base log probabilities ' +
                         'out in non-standard modVCF field.'))

    tai_grp = parser.add_argument_group('Taiyaki Signal Chunking Arguments')
    tai_grp.add_argument(
        '--chunk-size', type=int, default=1000,
        help='Chunk length for base calling. Default: %(default)d')
    tai_grp.add_argument(
        '--chunk-overlap', type=int, default=100,
        help='Overlap between chunks to be stitched together. ' +
        'Default: %(default)d')
    tai_grp.add_argument(
        '--devices', nargs='+', help='GPU devices for taiyaki basecalling ' +
        'backend (--processes will be distributed even over specified ' +
        '--devices).')
    tai_grp.add_argument(
        '--max-concurrent-chunks', type=int, default=200,
        help='Only process N chunks concurrently per-read (to avoid GPU ' +
        'memory errors). Default: %(default)d')

    refout_grp = parser.add_argument_group('Reference Output Arguments')
    refout_grp.add_argument(
        '--output-per-read-references', action='store_true',
        help=hidden_help('Output per-read references.'))
    refout_grp.add_argument(
        '--refs-include-mods', action='store_true',
        help=hidden_help('Include modified base calls in per-read ' +
                         'reference output.'))
    refout_grp.add_argument(
        '--refs-include-variants', action='store_true',
        help=hidden_help('Include variant calls in per-read reference output.'))
    refout_grp.add_argument(
        '--refs-percent-identity-threshold', type=float,
        help=hidden_help('Only include reads with higher percent identity ' +
                         'in per-read reference output.'))
    refout_grp.add_argument(
        '--refs-percent-coverage-threshold', type=float,
        help=hidden_help('Only include reads with higher read alignment ' +
                         'coverage in per-read reference output.'))
    refout_grp.add_argument(
        '--refs-length-range', type=int, nargs=2,
        help=hidden_help('Only include reads with specified read length ' +
                         'in per-read reference output.'))

    sigmap_grp = parser.add_argument_group('Signal Mapping Output Arguments')
    sigmap_grp.add_argument(
        '--output-signal-mappings', action='store_true',
        help=hidden_help('Output signal mapped file (see taiyaki).'))
    sigmap_grp.add_argument(
        '--signal-map-include-mods', action='store_true',
        help=hidden_help('Include modified base calls in signal ' +
                         'mapping output.'))
    sigmap_grp.add_argument(
        '--signal-map-percent-identity-threshold', type=float,
        help=hidden_help('Only include reads with higher percent identity ' +
                         'in signal mapping output.'))
    sigmap_grp.add_argument(
        '--signal-map-percent-coverage-threshold', type=float,
        help=hidden_help('Only include reads with higher read alignment ' +
                         'coverage in signal mapping output.'))
    sigmap_grp.add_argument(
        '--signal-map-length-range', type=int, nargs=2,
        help=hidden_help('Only include reads with specified read length ' +
                         'in signal mapping output.'))

    misc_grp = parser.add_argument_group('Miscellaneous Arguments')
    misc_grp.add_argument(
        '--help-long', help='Show all options.', action='help')
    misc_grp.add_argument(
        '--processes', type=int, default=1,
        help='Number of parallel processes. Default: %(default)d')
    misc_grp.add_argument(
        '--verbose-read-progress', type=int, default=0,
        help='Output verbose output on read progress. Outputs N most ' +
        'common points where reads could not be processed further. ' +
        'Default: %(default)d')
    misc_grp.add_argument(
        '-v', '--version', action='version',
        version='Megalodon version: {}'.format(MEGALODON_VERSION),
        help='show megalodon version and exit.')

    misc_grp.add_argument(
        '--database-safety', type=int, default=1,
        help=hidden_help('Setting for database performance versus ' +
                         'corruption protection. Options: 0 (DB corruption ' +
                         'on application crash), 1 (DB corruption on system ' +
                         'crash), 2 (DB safe mode). Default: %(default)d'))
    misc_grp.add_argument(
        '--edge-buffer', type=int, default=mh.DEFAULT_EDGE_BUFFER,
        help=hidden_help('Do not process sequence variant or modified base ' +
                         'calls near edge of read mapping. ' +
                         'Default: %(default)d'))
    misc_grp.add_argument(
        '--not-recursive', action='store_true',
        help=hidden_help('Only search for fast5 read files directly found ' +
                         'within the fast5 directory. Default: search ' +
                         'recursively'))
    misc_grp.add_argument(
        '--suppress-progress', action='store_true',
        help=hidden_help('Suppress progress bar output.'))

    return parser


def _main():
    args = get_parser().parse_args()

    mkdir(args.output_directory, args.overwrite)
    logging.init_logger(args.output_directory)
    logger = logging.get_logger()
    logger.debug('Command: """' + ' '.join(sys.argv) + '"""')
    if _DO_PROFILE:
        logger.warning('Running profiling. This may slow processing.')

    args, pr_ref_filts = parse_pr_ref_output(args)
<<<<<<< HEAD
    args, sig_map_filts = parse_sig_map_output(args)
    tai_model_fn = mh.get_model_fn(
        args.taiyaki_model_filename, args.load_default_model)
=======
    tai_model_fn = mh.get_model_fn(args.taiyaki_model_filename)
>>>>>>> 6d93dff6
    model_info = backends.ModelInfo(
        args.processes, fast5s_dir=args.fast5s_dir,
        taiyaki_model_fn=tai_model_fn, devices=args.devices,
        chunk_size=args.chunk_size, chunk_overlap=args.chunk_overlap,
        max_concur_chunks=args.max_concurrent_chunks)
    args, mods_info = mods_validation(args, model_info)
    aligner = aligner_validation(args)
    args, vars_data = vars_validation(
        args, model_info.is_cat_mod, model_info.output_size, aligner)
    args, sig_map_info = parse_sig_map_output(args, model_info)

    process_all_reads(
        args.fast5s_dir, not args.not_recursive, args.num_reads,
        args.read_ids_filename, model_info, args.outputs,
        args.output_directory, args.basecalls_format, aligner, vars_data,
        args.processes, args.verbose_read_progress, args.suppress_progress,
        mods_info, args.database_safety, pr_ref_filts, sig_map_info)

    if aligner is not None:
        ref_fn = aligner.ref_fn
        map_out_fmt = aligner.out_fmt
        del aligner

    if mh.MAP_NAME in args.outputs:
        logger.info('Spawning process to sort mappings')
        map_p = post_process_mapping(
            args.output_directory, map_out_fmt, ref_fn)

    if mh.WHATSHAP_MAP_NAME in args.outputs:
        logger.info('Spawning process to sort whatshap mappings')
        whatshap_sort_fn, whatshap_p = post_process_whatshap(
            args.output_directory, map_out_fmt, ref_fn)

    if mh.VAR_NAME in args.outputs or mh.MOD_NAME in args.outputs:
        post_process_aggregate(
            mods_info, args.outputs, args.output_directory, args.processes,
            args.write_vcf_log_probs, args.heterozygous_factors, vars_data,
            args.write_mod_log_probs, args.suppress_progress)

    if mh.VAR_NAME in args.outputs:
        logger.info('Sorting output variant file')
        variant_fn = mh.get_megalodon_fn(args.output_directory, mh.VAR_NAME)
        sort_variant_fn = mh.add_fn_suffix(variant_fn, 'sorted')
        variants.sort_variants(variant_fn, sort_variant_fn)
        logger.info('Indexing output variant file')
        index_variant_fn = variants.index_variants(sort_variant_fn)

    if mh.WHATSHAP_MAP_NAME in args.outputs:
        if whatshap_p.is_alive():
            logger.info('Waiting for whatshap mappings sort')
            while whatshap_p.is_alive():
                sleep(0.001)
        logger.info(variants.get_whatshap_command(
            index_variant_fn, whatshap_sort_fn,
            mh.add_fn_suffix(variant_fn, 'phased')))

    if mh.MAP_NAME in args.outputs:
        if map_p.is_alive():
            logger.info('Waiting for mappings sort')
            while map_p.is_alive():
                sleep(0.001)

    return


if __name__ == '__main__':
    sys.stderr.write('This is a module. See commands with `megalodon -h`')
    sys.exit(1)<|MERGE_RESOLUTION|>--- conflicted
+++ resolved
@@ -52,15 +52,8 @@
     return
 
 def process_read(
-<<<<<<< HEAD
-        sig_info, model_info, bc_q, caller_conn, sig_map_q, mod_sig_map_q,
-        sig_map_filts, sig_map_alphabet, vars_data, vars_q, mods_q, mods_info,
-        failed_reads_q):
-=======
-        raw_sig, read_id, model_info, bc_q, caller_conn,
-        sig_map_q, sig_map_data, sig_map_info, vars_data, vars_q,
-        mods_q, mods_info, fast5_fn, failed_reads_q):
->>>>>>> 6d93dff6
+        sig_info, model_info, bc_q, caller_conn, sig_map_q, sig_map_info,
+        vars_data, vars_q, mods_q, mods_info, failed_reads_q):
     """ Workhorse per-read megalodon function (connects all the parts)
     """
     r_post, mod_weights, can_nmods = model_info.get_posteriors(sig_info)
@@ -88,14 +81,9 @@
             sig_map_info, len(r_seq), r_ref_pos.q_trim_start,
             r_ref_pos.q_trim_end, r_cigar)
         sig_map_res = (
-<<<<<<< HEAD
             pass_sig_map_filts, sig_info.fast5_fn, sig_info.dacs,
             sig_info.scale_params, r_ref_seq, sig_info.stride,
-            sig_map_alphabet, sig_info.read_id, r_to_q_poss, rl_cumsum,
-=======
-            pass_sig_map_filts, fast5_fn, dacs, scale_params, r_ref_seq,
-            stride, sig_map_info.alphabet, read_id, r_to_q_poss, rl_cumsum,
->>>>>>> 6d93dff6
+            sig_map_info.alphabet, sig_info.read_id, r_to_q_poss, rl_cumsum,
             r_ref_pos.q_trim_start)
         if not sig_map_info.annotate_mods and pass_sig_map_filts:
             try:
@@ -232,30 +220,12 @@
                     mp.current_process()))
                 break
             logger.debug('Analyzing read {}'.format(read_id))
-
-<<<<<<< HEAD
             sig_info = model_info.extract_signal_info(
-                fast5_fn, read_id,
-                sig_map_q is not None or mod_sig_map_q is not None)
+                fast5_fn, read_id, sig_map_q is not None)
             process_read(
-                sig_info, model_info, bc_q, caller_conn,
-                sig_map_q, mod_sig_map_q, sig_map_filts, sig_map_alphabet,
-                vars_data, vars_q, mods_q, mods_info, failed_reads_q)
-=======
-            if sig_map_q is None:
-                # if not processing signal mappings, don't save dacs
-                raw_sig = fast5_io.get_signal(fast5_fn, read_id, scale=True)
-                sig_map_data = None
-            else:
-                dacs = fast5_io.get_signal(fast5_fn, read_id, scale=False)
-                med, mad = mh.med_mad(dacs)
-                raw_sig = (dacs - med) / mad
-                sig_map_data = (fast5_fn, dacs, (med, mad), stride)
-            process_read(
-                raw_sig, read_id, model_info, bc_q, caller_conn,
-                sig_map_q, sig_map_data, sig_map_info, vars_data, vars_q,
-                mods_q, mods_info, fast5_fn, failed_reads_q)
->>>>>>> 6d93dff6
+                sig_info, model_info, bc_q, caller_conn, sig_map_q,
+                sig_map_info, vars_data, vars_q, mods_q, mods_info,
+                failed_reads_q)
             failed_reads_q.put((
                 False, True, None, None, None, sig_info.raw_len))
             logger.debug('Successfully processed read {}'.format(read_id))
@@ -628,9 +598,9 @@
     return
 
 
-######################################
-########## Input validation ##########
-######################################
+############################
+##### Input validation #####
+############################
 
 def aligner_validation(args):
     logger = logging.get_logger()
@@ -1139,13 +1109,9 @@
         logger.warning('Running profiling. This may slow processing.')
 
     args, pr_ref_filts = parse_pr_ref_output(args)
-<<<<<<< HEAD
-    args, sig_map_filts = parse_sig_map_output(args)
+
     tai_model_fn = mh.get_model_fn(
         args.taiyaki_model_filename, args.load_default_model)
-=======
-    tai_model_fn = mh.get_model_fn(args.taiyaki_model_filename)
->>>>>>> 6d93dff6
     model_info = backends.ModelInfo(
         args.processes, fast5s_dir=args.fast5s_dir,
         taiyaki_model_fn=tai_model_fn, devices=args.devices,
